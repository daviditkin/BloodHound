// Copyright 2023 Specter Ops, Inc.
//
// Licensed under the Apache License, Version 2.0
// you may not use this file except in compliance with the License.
// You may obtain a copy of the License at
//
//     http://www.apache.org/licenses/LICENSE-2.0
//
// Unless required by applicable law or agreed to in writing, software
// distributed under the License is distributed on an "AS IS" BASIS,
// WITHOUT WARRANTIES OR CONDITIONS OF ANY KIND, either express or implied.
// See the License for the specific language governing permissions and
// limitations under the License.
//
// SPDX-License-Identifier: Apache-2.0

package integration

import (
	"fmt"
	"math/rand"
	"strconv"
	"strings"
	"time"

	"github.com/gofrs/uuid"
	"github.com/specterops/bloodhound/analysis"
	adAnalysis "github.com/specterops/bloodhound/analysis/ad"
	"github.com/specterops/bloodhound/dawgs/graph"
	"github.com/specterops/bloodhound/graphschema/ad"
	"github.com/specterops/bloodhound/graphschema/azure"
	"github.com/specterops/bloodhound/graphschema/common"
	"github.com/specterops/bloodhound/src/test"
	"github.com/specterops/bloodhound/src/test/integration/harnesses"
)

func RandomObjectID(t test.Controller) string {
	newUUID, err := uuid.NewV4()

	if err != nil {
		t.Fatalf("Failed to generate a new UUID: %v", err)
	}

	return newUUID.String()
}

func RandomDomainSID() string {
	var (
		authority     = rand.Int31()
		subAuthority1 = rand.Int31()
		subAuthority2 = rand.Int31()
	)

	return fmt.Sprintf("S-1-5-21-%d-%d-%d", authority, subAuthority1, subAuthority2)
}

const (
	HarnessUserName             = "user"
	HarnessUserDescription      = "A user"
	HarnessUserLicenses         = "licenses"
	HarnessUserMFAEnabled       = false
	HarnessAppName              = "application"
	HarnessServicePrincipalName = "service_principal"
)

type GraphTestHarness interface {
	Setup(testContext *GraphTestContext)
}

type CompletenessHarness struct {
	UserA        *graph.Node
	UserB        *graph.Node
	UserC        *graph.Node
	UserD        *graph.Node
	UserInactive *graph.Node
	ComputerA    *graph.Node
	ComputerB    *graph.Node
	ComputerC    *graph.Node
	ComputerD    *graph.Node
	Group        *graph.Node
	DomainSid    string
}

func (s *CompletenessHarness) Setup(testCtx *GraphTestContext) {
	s.DomainSid = RandomDomainSID()
	s.UserA = testCtx.NewActiveDirectoryUser("CUserA", s.DomainSid)
	s.UserB = testCtx.NewActiveDirectoryUser("CUserB", s.DomainSid)
	s.UserC = testCtx.NewActiveDirectoryUser("CUserC", s.DomainSid)
	s.UserD = testCtx.NewActiveDirectoryUser("CUserD", s.DomainSid)
	s.Group = testCtx.NewActiveDirectoryGroup("CGroup", s.DomainSid)
	s.UserInactive = testCtx.NewActiveDirectoryUser("CUserInactive", s.DomainSid)
	s.ComputerA = testCtx.NewActiveDirectoryComputer("CComputerA", s.DomainSid)
	s.ComputerB = testCtx.NewActiveDirectoryComputer("CComputerB", s.DomainSid)
	s.ComputerC = testCtx.NewActiveDirectoryComputer("CComputerC", s.DomainSid)
	s.ComputerD = testCtx.NewActiveDirectoryComputer("CComputerD", s.DomainSid)

	testCtx.NewRelationship(s.ComputerA, s.UserA, ad.HasSession)
	testCtx.NewRelationship(s.ComputerA, s.UserB, ad.HasSession)
	testCtx.NewRelationship(s.ComputerB, s.UserB, ad.HasSession)
	testCtx.NewRelationship(s.UserA, s.Group, ad.MemberOf)
	testCtx.NewRelationship(s.UserB, s.Group, ad.MemberOf)
	testCtx.NewRelationship(s.UserC, s.Group, ad.MemberOf)
	testCtx.NewRelationship(s.UserD, s.Group, ad.MemberOf)
	testCtx.NewRelationship(s.UserInactive, s.Group, ad.MemberOf)
	testCtx.NewRelationship(s.ComputerA, s.Group, ad.MemberOf)
	testCtx.NewRelationship(s.ComputerB, s.Group, ad.MemberOf)
	testCtx.NewRelationship(s.ComputerC, s.Group, ad.MemberOf)
	testCtx.NewRelationship(s.ComputerD, s.Group, ad.MemberOf)
	testCtx.NewRelationship(s.Group, s.ComputerC, ad.AdminTo)
	testCtx.NewRelationship(s.UserD, s.ComputerC, ad.AdminTo)
	s.UserA.Properties.Set(ad.LastLogonTimestamp.String(), time.Now().UTC())
	testCtx.UpdateNode(s.UserA)
	s.UserB.Properties.Set(ad.LastLogonTimestamp.String(), time.Now().UTC())
	testCtx.UpdateNode(s.UserB)
	s.UserC.Properties.Set(ad.LastLogonTimestamp.String(), time.Now().UTC())
	testCtx.UpdateNode(s.UserC)
	s.UserD.Properties.Set(ad.LastLogonTimestamp.String(), time.Now().UTC())
	testCtx.UpdateNode(s.UserD)
	s.UserInactive.Properties.Set(ad.LastLogonTimestamp.String(), time.Now().UTC().Add(-time.Hour*3000))
	testCtx.UpdateNode(s.UserInactive)
	s.ComputerC.Properties.Set(common.PasswordLastSet.String(), time.Now().UTC())
	s.ComputerC.Properties.Set(common.OperatingSystem.String(), "WINDOWS")
	testCtx.UpdateNode(s.ComputerC)
	s.ComputerD.Properties.Set(common.PasswordLastSet.String(), time.Now().UTC())
	s.ComputerD.Properties.Set(common.OperatingSystem.String(), "WINDOWS")
	testCtx.UpdateNode(s.ComputerD)
}

type TrustDCSyncHarness struct {
	DomainA *graph.Node
	DomainB *graph.Node
	DomainC *graph.Node
	DomainD *graph.Node
	GPOA    *graph.Node
	GPOB    *graph.Node
	OU      *graph.Node
	GroupA  *graph.Node
	GroupB  *graph.Node
	UserA   *graph.Node
	UserB   *graph.Node
	UserC   *graph.Node
}

func (s *TrustDCSyncHarness) Setup(testCtx *GraphTestContext) {
	s.DomainA = testCtx.NewActiveDirectoryDomain("DomainA", RandomDomainSID(), false, true)
	s.DomainB = testCtx.NewActiveDirectoryDomain("DomainB", RandomDomainSID(), false, true)
	s.DomainC = testCtx.NewActiveDirectoryDomain("DomainC", RandomDomainSID(), false, false)
	s.DomainD = testCtx.NewActiveDirectoryDomain("DomainD", RandomDomainSID(), false, false)
	s.GPOA = testCtx.NewActiveDirectoryGPO("GPOA", testCtx.Harness.RootADHarness.ActiveDirectoryDomainSID)
	s.GPOB = testCtx.NewActiveDirectoryGPO("GPOB", testCtx.Harness.RootADHarness.ActiveDirectoryDomainSID)
	s.OU = testCtx.NewActiveDirectoryOU("OU", testCtx.Harness.RootADHarness.ActiveDirectoryDomainSID, false)
	s.GroupA = testCtx.NewActiveDirectoryGroup("GroupA", testCtx.Harness.RootADHarness.ActiveDirectoryDomainSID)
	s.GroupB = testCtx.NewActiveDirectoryGroup("GroupB", testCtx.Harness.RootADHarness.ActiveDirectoryDomainSID)
	s.UserA = testCtx.NewActiveDirectoryUser("UserA", testCtx.Harness.RootADHarness.ActiveDirectoryDomainSID)
	s.UserB = testCtx.NewActiveDirectoryUser("UserB", testCtx.Harness.RootADHarness.ActiveDirectoryDomainSID)
	s.UserC = testCtx.NewActiveDirectoryUser("UserC", testCtx.Harness.RootADHarness.ActiveDirectoryDomainSID)

	testCtx.NewRelationship(s.DomainA, s.DomainB, ad.TrustedBy)
	testCtx.NewRelationship(s.DomainB, s.DomainA, ad.TrustedBy)
	testCtx.NewRelationship(s.DomainA, s.DomainC, ad.TrustedBy)

	testCtx.NewRelationship(s.DomainB, s.DomainD, ad.TrustedBy)
	testCtx.NewRelationship(s.DomainD, s.DomainB, ad.TrustedBy)

	testCtx.NewRelationship(s.GPOA, s.DomainA, ad.GPLink, graph.AsProperties(graph.PropertyMap{
		ad.Enforced: false,
	}))

	testCtx.NewRelationship(s.GPOB, s.OU, ad.GPLink, graph.AsProperties(graph.PropertyMap{
		ad.Enforced: false,
	}))

	testCtx.NewRelationship(s.DomainA, s.OU, ad.Contains)

	testCtx.NewRelationship(s.GroupA, s.DomainA, ad.GetChanges)
	testCtx.NewRelationship(s.UserA, s.DomainA, ad.GetChanges)
	testCtx.NewRelationship(s.UserA, s.DomainA, ad.GetChangesAll)
	testCtx.NewRelationship(s.GroupB, s.DomainA, ad.GetChangesAll)
	testCtx.NewRelationship(s.UserB, s.DomainA, ad.DCSync)
	testCtx.NewRelationship(s.UserA, s.DomainA, ad.DCSync)

	testCtx.NewRelationship(s.UserB, s.GroupA, ad.MemberOf)
	testCtx.NewRelationship(s.UserB, s.GroupB, ad.MemberOf)
	testCtx.NewRelationship(s.UserC, s.GroupB, ad.MemberOf)
}

type ForeignDomainHarness struct {
	LocalGPO         *graph.Node
	LocalDomain      *graph.Node
	LocalOUA         *graph.Node
	LocalOUB         *graph.Node
	LocalGroup       *graph.Node
	LocalComputer    *graph.Node
	ForeignUserA     *graph.Node
	ForeignUserB     *graph.Node
	ForeignGroup     *graph.Node
	LocalDomainSID   string
	ForeignDomainSID string
}

func (s *ForeignDomainHarness) Setup(testCtx *GraphTestContext) {
	s.LocalDomainSID = RandomDomainSID()
	s.ForeignDomainSID = RandomDomainSID()

	s.LocalGPO = testCtx.NewActiveDirectoryGPO("LocalGPO", s.LocalDomainSID)
	s.LocalDomain = testCtx.NewActiveDirectoryDomain("LocalDomain", s.LocalDomainSID, false, true)
	s.LocalOUA = testCtx.NewActiveDirectoryOU("LocalOU A", s.LocalDomainSID, false)
	s.LocalOUB = testCtx.NewActiveDirectoryOU("LocalOU B", s.LocalDomainSID, false)
	s.LocalGroup = testCtx.NewActiveDirectoryGroup("LocalGroup", s.LocalDomainSID)
	s.LocalComputer = testCtx.NewActiveDirectoryComputer("LocalComputer", s.LocalDomainSID)

	s.ForeignUserA = testCtx.NewActiveDirectoryUser("ForeignUser A", s.ForeignDomainSID)
	s.ForeignUserB = testCtx.NewActiveDirectoryUser("ForeignUser B", s.ForeignDomainSID)
	s.ForeignGroup = testCtx.NewActiveDirectoryGroup("ForeignGroup", s.ForeignDomainSID)

	testCtx.NewRelationship(s.LocalGPO, s.LocalDomain, ad.GPLink)
	testCtx.NewRelationship(s.LocalDomain, s.LocalOUA, ad.Contains)
	testCtx.NewRelationship(s.LocalOUA, s.LocalGroup, ad.Contains)
	testCtx.NewRelationship(s.LocalGroup, s.LocalComputer, ad.AdminTo)
	testCtx.NewRelationship(s.ForeignUserA, s.LocalGPO, ad.GenericAll)
	testCtx.NewRelationship(s.ForeignGroup, s.LocalGroup, ad.MemberOf)
	testCtx.NewRelationship(s.ForeignUserA, s.ForeignGroup, ad.MemberOf)
	testCtx.NewRelationship(s.ForeignUserB, s.LocalGroup, ad.MemberOf)
	testCtx.NewRelationship(s.ForeignUserB, s.LocalComputer, ad.AdminTo)
	testCtx.NewRelationship(s.ForeignGroup, s.LocalGPO, ad.GenericAll)
	testCtx.NewRelationship(s.LocalGPO, s.LocalOUB, ad.GPLink)
}

type MembershipHarness struct {
	UserA     *graph.Node
	ComputerA *graph.Node
	ComputerB *graph.Node
	GroupA    *graph.Node
	GroupB    *graph.Node
	GroupC    *graph.Node
}

func (s *MembershipHarness) Setup(testCtx *GraphTestContext) {
	s.UserA = testCtx.NewActiveDirectoryUser("User", testCtx.Harness.RootADHarness.ActiveDirectoryDomainSID)
	s.ComputerA = testCtx.NewActiveDirectoryComputer("Computer 1", testCtx.Harness.RootADHarness.ActiveDirectoryDomainSID)
	s.ComputerB = testCtx.NewActiveDirectoryComputer("Computer 2", testCtx.Harness.RootADHarness.ActiveDirectoryDomainSID)
	s.GroupA = testCtx.NewActiveDirectoryGroup("Group A", testCtx.Harness.RootADHarness.ActiveDirectoryDomainSID)
	s.GroupB = testCtx.NewActiveDirectoryGroup("Group B", testCtx.Harness.RootADHarness.ActiveDirectoryDomainSID)
	s.GroupC = testCtx.NewActiveDirectoryGroup("Group C", testCtx.Harness.RootADHarness.ActiveDirectoryDomainSID)

	testCtx.NewRelationship(s.ComputerB, s.GroupC, ad.MemberOf)
	testCtx.NewRelationship(s.UserA, s.GroupB, ad.MemberOf)
	testCtx.NewRelationship(s.ComputerA, s.GroupB, ad.MemberOf)
	testCtx.NewRelationship(s.GroupB, s.GroupA, ad.MemberOf)
	testCtx.NewRelationship(s.GroupA, s.GroupC, ad.MemberOf)
}

type OUContainedHarness struct {
	Domain *graph.Node
	OUA    *graph.Node
	OUB    *graph.Node
	OUC    *graph.Node
	OUD    *graph.Node
	OUE    *graph.Node
	UserA  *graph.Node
	UserB  *graph.Node
	UserC  *graph.Node
}

func (s *OUContainedHarness) Setup(testCtx *GraphTestContext) {
	s.Domain = testCtx.NewActiveDirectoryDomain("Domain", RandomObjectID(testCtx.testCtx), false, true)
	s.OUA = testCtx.NewActiveDirectoryOU("OUA", testCtx.Harness.RootADHarness.ActiveDirectoryDomainSID, false)
	s.OUB = testCtx.NewActiveDirectoryOU("OUB", testCtx.Harness.RootADHarness.ActiveDirectoryDomainSID, false)
	s.OUC = testCtx.NewActiveDirectoryOU("OUC", testCtx.Harness.RootADHarness.ActiveDirectoryDomainSID, false)
	s.OUD = testCtx.NewActiveDirectoryOU("OUD", testCtx.Harness.RootADHarness.ActiveDirectoryDomainSID, false)
	s.OUE = testCtx.NewActiveDirectoryOU("OUE", testCtx.Harness.RootADHarness.ActiveDirectoryDomainSID, false)
	s.UserA = testCtx.NewActiveDirectoryUser("UserA", testCtx.Harness.RootADHarness.ActiveDirectoryDomainSID)
	s.UserB = testCtx.NewActiveDirectoryUser("UserB", testCtx.Harness.RootADHarness.ActiveDirectoryDomainSID)
	s.UserC = testCtx.NewActiveDirectoryUser("UserC", testCtx.Harness.RootADHarness.ActiveDirectoryDomainSID)

	testCtx.NewRelationship(s.Domain, s.OUA, ad.Contains)
	testCtx.NewRelationship(s.Domain, s.OUB, ad.Contains)
	testCtx.NewRelationship(s.OUA, s.UserA, ad.Contains)
	testCtx.NewRelationship(s.OUA, s.OUC, ad.Contains)
	testCtx.NewRelationship(s.OUC, s.UserB, ad.Contains)
	testCtx.NewRelationship(s.OUB, s.OUD, ad.Contains)
	testCtx.NewRelationship(s.OUD, s.OUE, ad.Contains)
	testCtx.NewRelationship(s.OUE, s.UserC, ad.Contains)
}

type LocalGroupHarness struct {
	ComputerA *graph.Node
	ComputerB *graph.Node
	ComputerC *graph.Node
	UserA     *graph.Node
	UserB     *graph.Node
	UserC     *graph.Node
	UserD     *graph.Node
	GroupA    *graph.Node
	GroupB    *graph.Node
}

func (s *LocalGroupHarness) Setup(testCtx *GraphTestContext) {
	s.ComputerA = testCtx.NewActiveDirectoryComputer("ComputerA", testCtx.Harness.RootADHarness.ActiveDirectoryDomainSID)
	s.ComputerB = testCtx.NewActiveDirectoryComputer("ComputerB", testCtx.Harness.RootADHarness.ActiveDirectoryDomainSID)
	s.ComputerC = testCtx.NewActiveDirectoryComputer("ComputerC", testCtx.Harness.RootADHarness.ActiveDirectoryDomainSID)
	s.UserA = testCtx.NewActiveDirectoryUser("UserA", testCtx.Harness.RootADHarness.ActiveDirectoryDomainSID)
	s.UserB = testCtx.NewActiveDirectoryUser("UserB", testCtx.Harness.RootADHarness.ActiveDirectoryDomainSID)
	s.UserC = testCtx.NewActiveDirectoryUser("UserC", testCtx.Harness.RootADHarness.ActiveDirectoryDomainSID)
	s.UserD = testCtx.NewActiveDirectoryUser("UserD", testCtx.Harness.RootADHarness.ActiveDirectoryDomainSID)
	s.GroupA = testCtx.NewActiveDirectoryGroup("GroupA", testCtx.Harness.RootADHarness.ActiveDirectoryDomainSID)
	s.GroupB = testCtx.NewActiveDirectoryGroup("GroupB", testCtx.Harness.RootADHarness.ActiveDirectoryDomainSID)

	testCtx.NewRelationship(s.UserB, s.GroupA, ad.MemberOf)
	testCtx.NewRelationship(s.ComputerA, s.GroupB, ad.MemberOf)
	testCtx.NewRelationship(s.GroupA, s.ComputerA, ad.AdminTo)
	testCtx.NewRelationship(s.UserA, s.ComputerA, ad.AdminTo)
	testCtx.NewRelationship(s.ComputerA, s.ComputerB, ad.AdminTo)
	testCtx.NewRelationship(s.GroupB, s.ComputerC, ad.AdminTo)
	testCtx.NewRelationship(s.UserC, s.ComputerA, ad.SQLAdmin)
	testCtx.NewRelationship(s.UserD, s.ComputerA, ad.AllowedToDelegate)
}

type AssetGroupComboNodeHarness struct {
	GroupA *graph.Node
	GroupB *graph.Node
}

func (s *AssetGroupComboNodeHarness) Setup(testCtx *GraphTestContext) {
	s.GroupA = testCtx.NewActiveDirectoryGroup("GroupA", RandomObjectID(testCtx.testCtx))
	s.GroupB = testCtx.NewActiveDirectoryGroup("GroupB", RandomObjectID(testCtx.testCtx))
	s.GroupB.Properties.Set(common.SystemTags.String(), ad.AdminTierZero)
	testCtx.UpdateNode(s.GroupB)

	testCtx.NewRelationship(s.GroupA, s.GroupB, ad.MemberOf)
}

type InboundControlHarness struct {
	ControlledUser  *graph.Node
	ControlledGroup *graph.Node
	GroupA          *graph.Node
	GroupB          *graph.Node
	GroupC          *graph.Node
	GroupD          *graph.Node
	UserA           *graph.Node
	UserB           *graph.Node
	UserC           *graph.Node
	UserD           *graph.Node
	UserE           *graph.Node
	UserF           *graph.Node
	UserG           *graph.Node
	UserH           *graph.Node
}

func (s *InboundControlHarness) Setup(testCtx *GraphTestContext) {
	s.ControlledUser = testCtx.NewActiveDirectoryUser("ControlledUser", testCtx.Harness.RootADHarness.ActiveDirectoryDomainSID)
	s.ControlledGroup = testCtx.NewActiveDirectoryGroup("ControlledGroup", testCtx.Harness.RootADHarness.ActiveDirectoryDomainSID)
	s.GroupA = testCtx.NewActiveDirectoryGroup("GroupA", testCtx.Harness.RootADHarness.ActiveDirectoryDomainSID)
	s.GroupB = testCtx.NewActiveDirectoryGroup("GroupB", testCtx.Harness.RootADHarness.ActiveDirectoryDomainSID)
	s.GroupC = testCtx.NewActiveDirectoryGroup("GroupC", testCtx.Harness.RootADHarness.ActiveDirectoryDomainSID)
	s.GroupD = testCtx.NewActiveDirectoryGroup("GroupD", testCtx.Harness.RootADHarness.ActiveDirectoryDomainSID)
	s.UserA = testCtx.NewActiveDirectoryUser("UserA", testCtx.Harness.RootADHarness.ActiveDirectoryDomainSID)
	s.UserB = testCtx.NewActiveDirectoryUser("UserB", testCtx.Harness.RootADHarness.ActiveDirectoryDomainSID)
	s.UserC = testCtx.NewActiveDirectoryUser("UserC", testCtx.Harness.RootADHarness.ActiveDirectoryDomainSID)
	s.UserD = testCtx.NewActiveDirectoryUser("UserD", testCtx.Harness.RootADHarness.ActiveDirectoryDomainSID)
	s.UserE = testCtx.NewActiveDirectoryUser("UserE", testCtx.Harness.RootADHarness.ActiveDirectoryDomainSID)
	s.UserF = testCtx.NewActiveDirectoryUser("UserF", testCtx.Harness.RootADHarness.ActiveDirectoryDomainSID)
	s.UserG = testCtx.NewActiveDirectoryUser("UserG", testCtx.Harness.RootADHarness.ActiveDirectoryDomainSID)
	s.UserH = testCtx.NewActiveDirectoryUser("UserH", testCtx.Harness.RootADHarness.ActiveDirectoryDomainSID)

	testCtx.NewRelationship(s.GroupA, s.GroupB, ad.MemberOf)
	testCtx.NewRelationship(s.UserA, s.GroupB, ad.MemberOf)
	testCtx.NewRelationship(s.UserG, s.ControlledGroup, ad.MemberOf)
	testCtx.NewRelationship(s.UserG, s.GroupC, ad.MemberOf)
	testCtx.NewRelationship(s.UserH, s.GroupD, ad.MemberOf)

	testCtx.NewRelationship(s.UserB, s.GroupB, ad.GenericAll)
	testCtx.NewRelationship(s.UserC, s.UserD, ad.GenericAll)
	testCtx.NewRelationship(s.UserD, s.ControlledUser, ad.GenericAll)
	testCtx.NewRelationship(s.GroupB, s.ControlledUser, ad.GenericAll)

	testCtx.NewRelationship(s.GroupC, s.ControlledGroup, ad.GenericWrite)
	testCtx.NewRelationship(s.GroupD, s.ControlledGroup, ad.GenericWrite)
	testCtx.NewRelationship(s.UserE, s.ControlledGroup, ad.GenericWrite)
	testCtx.NewRelationship(s.UserF, s.ControlledGroup, ad.GenericWrite)

	testCtx.NewRelationship(s.GroupC, s.ControlledGroup, ad.WriteDACL)
	testCtx.NewRelationship(s.GroupD, s.ControlledGroup, ad.WriteDACL)

	testCtx.NewRelationship(s.GroupC, s.ControlledGroup, ad.WriteOwner)
	testCtx.NewRelationship(s.GroupD, s.ControlledGroup, ad.WriteOwner)

	testCtx.NewRelationship(s.GroupD, s.ControlledGroup, ad.Owns)
}

type OutboundControlHarness struct {
	Controller  *graph.Node
	UserA       *graph.Node
	UserB       *graph.Node
	UserC       *graph.Node
	GroupA      *graph.Node
	GroupB      *graph.Node
	GroupC      *graph.Node
	ComputerA   *graph.Node
	ComputerB   *graph.Node
	ComputerC   *graph.Node
	ControllerB *graph.Node
	Computer1   *graph.Node
	Group1      *graph.Node
	Group2      *graph.Node
}

func (s *OutboundControlHarness) Setup(testCtx *GraphTestContext) {
	s.Controller = testCtx.NewActiveDirectoryUser("Controller", testCtx.Harness.RootADHarness.ActiveDirectoryDomainSID)
	s.UserA = testCtx.NewActiveDirectoryUser("UserA", testCtx.Harness.RootADHarness.ActiveDirectoryDomainSID)
	s.UserB = testCtx.NewActiveDirectoryUser("UserB", testCtx.Harness.RootADHarness.ActiveDirectoryDomainSID)
	s.UserC = testCtx.NewActiveDirectoryUser("UserC", testCtx.Harness.RootADHarness.ActiveDirectoryDomainSID)
	s.GroupA = testCtx.NewActiveDirectoryGroup("GroupA", testCtx.Harness.RootADHarness.ActiveDirectoryDomainSID)
	s.GroupB = testCtx.NewActiveDirectoryGroup("GroupB", testCtx.Harness.RootADHarness.ActiveDirectoryDomainSID)
	s.GroupC = testCtx.NewActiveDirectoryGroup("GroupC", testCtx.Harness.RootADHarness.ActiveDirectoryDomainSID)
	s.ComputerA = testCtx.NewActiveDirectoryComputer("ComputerA", testCtx.Harness.RootADHarness.ActiveDirectoryDomainSID)
	s.ComputerB = testCtx.NewActiveDirectoryComputer("ComputerB", testCtx.Harness.RootADHarness.ActiveDirectoryDomainSID)
	s.ComputerC = testCtx.NewActiveDirectoryComputer("ComputerC", testCtx.Harness.RootADHarness.ActiveDirectoryDomainSID)

	testCtx.NewRelationship(s.UserA, s.GroupA, ad.MemberOf)
	testCtx.NewRelationship(s.UserB, s.GroupB, ad.MemberOf)
	testCtx.NewRelationship(s.GroupA, s.GroupC, ad.MemberOf)
	testCtx.NewRelationship(s.Controller, s.GroupA, ad.MemberOf)

	testCtx.NewRelationship(s.Controller, s.UserC, ad.GenericAll)
	testCtx.NewRelationship(s.Controller, s.GroupB, ad.GenericAll)
	testCtx.NewRelationship(s.GroupA, s.ComputerA, ad.GenericAll)
	testCtx.NewRelationship(s.UserC, s.ComputerB, ad.GenericAll)
	testCtx.NewRelationship(s.GroupC, s.ComputerC, ad.GenericAll)
	testCtx.NewRelationship(s.UserC, s.GroupB, ad.MemberOf)

	s.ControllerB = testCtx.NewActiveDirectoryGroup("ControllerB", testCtx.Harness.RootADHarness.ActiveDirectoryDomainSID)
	s.Computer1 = testCtx.NewActiveDirectoryComputer("Computer1", testCtx.Harness.RootADHarness.ActiveDirectoryDomainSID)
	s.Group1 = testCtx.NewActiveDirectoryComputer("Group1", testCtx.Harness.RootADHarness.ActiveDirectoryDomainSID)
	s.Group2 = testCtx.NewActiveDirectoryComputer("Group2", testCtx.Harness.RootADHarness.ActiveDirectoryDomainSID)

	testCtx.NewRelationship(s.ControllerB, s.Computer1, ad.WriteAccountRestrictions)
	testCtx.NewRelationship(s.Computer1, s.Group1, ad.MemberOf)
	testCtx.NewRelationship(s.Computer1, s.Group2, ad.MemberOf)
}

type SessionHarness struct {
	User      *graph.Node
	ComputerA *graph.Node
	ComputerB *graph.Node
	ComputerC *graph.Node
	GroupA    *graph.Node
	GroupB    *graph.Node
	GroupC    *graph.Node
}

func (s *SessionHarness) Setup(testCtx *GraphTestContext) {
	s.ComputerA = testCtx.NewActiveDirectoryComputer("ComputerA", testCtx.Harness.RootADHarness.ActiveDirectoryDomainSID)
	s.ComputerB = testCtx.NewActiveDirectoryComputer("ComputerB", testCtx.Harness.RootADHarness.ActiveDirectoryDomainSID)
	s.ComputerC = testCtx.NewActiveDirectoryComputer("ComputerC", testCtx.Harness.RootADHarness.ActiveDirectoryDomainSID)

	s.User = testCtx.NewActiveDirectoryUser("User", testCtx.Harness.RootADHarness.ActiveDirectoryDomainSID)
	s.GroupA = testCtx.NewActiveDirectoryGroup("GroupA", testCtx.Harness.RootADHarness.ActiveDirectoryDomainSID)
	s.GroupB = testCtx.NewActiveDirectoryGroup("GroupB", testCtx.Harness.RootADHarness.ActiveDirectoryDomainSID)
	s.GroupC = testCtx.NewActiveDirectoryGroup("GroupC", testCtx.Harness.RootADHarness.ActiveDirectoryDomainSID)

	testCtx.NewRelationship(s.ComputerA, s.GroupA, ad.MemberOf)
	testCtx.NewRelationship(s.ComputerA, s.User, ad.HasSession)
	testCtx.NewRelationship(s.ComputerB, s.User, ad.HasSession)
	testCtx.NewRelationship(s.User, s.GroupA, ad.MemberOf)
	testCtx.NewRelationship(s.User, s.GroupB, ad.MemberOf)
	testCtx.NewRelationship(s.ComputerC, s.GroupA, ad.MemberOf)
	testCtx.NewRelationship(s.GroupB, s.GroupC, ad.MemberOf)

}

type RDPHarness2 struct {
	Computer            *graph.Node
	RDPLocalGroup       *graph.Node
	UserA               *graph.Node
	UserB               *graph.Node
	UserC               *graph.Node
	RDPDomainUsersGroup *graph.Node
}

func (s *RDPHarness2) Setup(testCtx *GraphTestContext) {
	s.Computer = testCtx.NewActiveDirectoryComputer("WIN11", testCtx.Harness.RootADHarness.ActiveDirectoryDomainSID)
	s.RDPDomainUsersGroup = testCtx.NewActiveDirectoryGroup("RDP Domain Users 2", testCtx.Harness.RootADHarness.ActiveDirectoryDomainSID)
	s.RDPLocalGroup = testCtx.NewActiveDirectoryLocalGroup("Remote Desktop Users 2", testCtx.Harness.RootADHarness.ActiveDirectoryDomainSID)

	rdpLocalGroupObjectID, _ := s.RDPLocalGroup.Properties.Get(common.ObjectID.String()).String()

	s.RDPLocalGroup.Properties.Set(
		common.ObjectID.String(),
		rdpLocalGroupObjectID+adAnalysis.RDPGroupSuffix,
	)
	testCtx.UpdateNode(s.RDPLocalGroup)

	s.UserA = testCtx.NewActiveDirectoryUser("UserA", testCtx.Harness.RootADHarness.ActiveDirectoryDomainSID)
	s.UserB = testCtx.NewActiveDirectoryUser("UserB", testCtx.Harness.RootADHarness.ActiveDirectoryDomainSID)
	s.UserC = testCtx.NewActiveDirectoryUser("UserC", testCtx.Harness.RootADHarness.ActiveDirectoryDomainSID)

	testCtx.NewRelationship(s.RDPLocalGroup, s.Computer, ad.RemoteInteractiveLogonPrivilege)
	testCtx.NewRelationship(s.RDPLocalGroup, s.Computer, ad.LocalToComputer)
	testCtx.NewRelationship(s.RDPDomainUsersGroup, s.RDPLocalGroup, ad.MemberOfLocalGroup)
	testCtx.NewRelationship(s.UserA, s.RDPDomainUsersGroup, ad.MemberOf)
	testCtx.NewRelationship(s.UserB, s.RDPDomainUsersGroup, ad.MemberOf)
	testCtx.NewRelationship(s.UserC, s.RDPDomainUsersGroup, ad.MemberOf)
}

type RDPHarness struct {
	IrshadUser          *graph.Node
	EliUser             *graph.Node
	DillonUser          *graph.Node
	UliUser             *graph.Node
	AlyxUser            *graph.Node
	AndyUser            *graph.Node
	RohanUser           *graph.Node
	JohnUser            *graph.Node
	LocalGroupA         *graph.Node
	DomainGroupA        *graph.Node
	DomainGroupB        *graph.Node
	DomainGroupC        *graph.Node
	DomainGroupD        *graph.Node
	DomainGroupE        *graph.Node
	RDPLocalGroup       *graph.Node
	Computer            *graph.Node
	RDPDomainUsersGroup *graph.Node
}

func (s *RDPHarness) Setup(testCtx *GraphTestContext) {
	s.Computer = testCtx.NewActiveDirectoryComputer("WIN10", testCtx.Harness.RootADHarness.ActiveDirectoryDomainSID)
	s.RDPDomainUsersGroup = testCtx.NewActiveDirectoryGroup("RDP Domain Users", testCtx.Harness.RootADHarness.ActiveDirectoryDomainSID)
	s.RDPLocalGroup = testCtx.NewActiveDirectoryLocalGroup("Remote Desktop Users", testCtx.Harness.RootADHarness.ActiveDirectoryDomainSID)

	rdpLocalGroupObjectID, _ := s.RDPLocalGroup.Properties.Get(common.ObjectID.String()).String()

	s.RDPLocalGroup.Properties.Set(
		common.ObjectID.String(),
		rdpLocalGroupObjectID+adAnalysis.RDPGroupSuffix,
	)
	testCtx.UpdateNode(s.RDPLocalGroup)

	// Users
	s.IrshadUser = testCtx.NewActiveDirectoryUser("Irshad", testCtx.Harness.RootADHarness.ActiveDirectoryDomainSID)
	s.EliUser = testCtx.NewActiveDirectoryUser("Eli", testCtx.Harness.RootADHarness.ActiveDirectoryDomainSID)
	s.DillonUser = testCtx.NewActiveDirectoryUser("Dillon", testCtx.Harness.RootADHarness.ActiveDirectoryDomainSID)
	s.UliUser = testCtx.NewActiveDirectoryUser("Uli", testCtx.Harness.RootADHarness.ActiveDirectoryDomainSID)
	s.AlyxUser = testCtx.NewActiveDirectoryUser("Alyx", testCtx.Harness.RootADHarness.ActiveDirectoryDomainSID)
	s.AndyUser = testCtx.NewActiveDirectoryUser("Andy", testCtx.Harness.RootADHarness.ActiveDirectoryDomainSID)
	s.RohanUser = testCtx.NewActiveDirectoryUser("Rohan", testCtx.Harness.RootADHarness.ActiveDirectoryDomainSID)
	s.JohnUser = testCtx.NewActiveDirectoryUser("John", testCtx.Harness.RootADHarness.ActiveDirectoryDomainSID)

	// Groups
	s.LocalGroupA = testCtx.NewActiveDirectoryGroup("Local Group A", testCtx.Harness.RootADHarness.ActiveDirectoryDomainSID)
	s.DomainGroupA = testCtx.NewActiveDirectoryGroup("Domain Group A", testCtx.Harness.RootADHarness.ActiveDirectoryDomainSID)
	s.DomainGroupB = testCtx.NewActiveDirectoryGroup("Domain Group B", testCtx.Harness.RootADHarness.ActiveDirectoryDomainSID)
	s.DomainGroupC = testCtx.NewActiveDirectoryGroup("Domain Group C", testCtx.Harness.RootADHarness.ActiveDirectoryDomainSID)
	s.DomainGroupD = testCtx.NewActiveDirectoryGroup("Domain Group D", testCtx.Harness.RootADHarness.ActiveDirectoryDomainSID)
	s.DomainGroupE = testCtx.NewActiveDirectoryGroup("Domain Group E", testCtx.Harness.RootADHarness.ActiveDirectoryDomainSID)

	testCtx.NewRelationship(s.EliUser, s.RDPLocalGroup, ad.MemberOfLocalGroup, DefaultRelProperties)
	testCtx.NewRelationship(s.EliUser, s.Computer, ad.RemoteInteractiveLogonPrivilege, DefaultRelProperties)

	testCtx.NewRelationship(s.DomainGroupA, s.RDPLocalGroup, ad.MemberOfLocalGroup, DefaultRelProperties)
	testCtx.NewRelationship(s.DomainGroupA, s.Computer, ad.RemoteInteractiveLogonPrivilege, DefaultRelProperties)

	testCtx.NewRelationship(s.JohnUser, s.DomainGroupA, ad.MemberOf, DefaultRelProperties)
	testCtx.NewRelationship(s.RDPDomainUsersGroup, s.DomainGroupA, ad.MemberOf, DefaultRelProperties)
	testCtx.NewRelationship(s.JohnUser, s.RDPDomainUsersGroup, ad.MemberOf, DefaultRelProperties)
	testCtx.NewRelationship(s.RohanUser, s.RDPDomainUsersGroup, ad.MemberOf, DefaultRelProperties)

	testCtx.NewRelationship(s.DomainGroupB, s.Computer, ad.RemoteInteractiveLogonPrivilege, DefaultRelProperties)
	testCtx.NewRelationship(s.RohanUser, s.DomainGroupB, ad.MemberOf, DefaultRelProperties)

	testCtx.NewRelationship(s.AndyUser, s.DomainGroupB, ad.MemberOf, DefaultRelProperties)
	testCtx.NewRelationship(s.DomainGroupB, s.RDPLocalGroup, ad.MemberOfLocalGroup, DefaultRelProperties)
	testCtx.NewRelationship(s.DomainGroupB, s.Computer, ad.RemoteInteractiveLogonPrivilege, DefaultRelProperties)

	testCtx.NewRelationship(s.IrshadUser, s.RDPLocalGroup, ad.MemberOfLocalGroup, DefaultRelProperties)
	testCtx.NewRelationship(s.IrshadUser, s.DomainGroupD, ad.MemberOf, DefaultRelProperties)

	testCtx.NewRelationship(s.DomainGroupD, s.DomainGroupE, ad.MemberOf, DefaultRelProperties)

	testCtx.NewRelationship(s.DomainGroupE, s.Computer, ad.RemoteInteractiveLogonPrivilege, DefaultRelProperties)

	testCtx.NewRelationship(s.DomainGroupC, s.RDPLocalGroup, ad.MemberOfLocalGroup, DefaultRelProperties)
	testCtx.NewRelationship(s.DillonUser, s.DomainGroupC, ad.MemberOf, DefaultRelProperties)
	testCtx.NewRelationship(s.DillonUser, s.Computer, ad.RemoteInteractiveLogonPrivilege, DefaultRelProperties)

	testCtx.NewRelationship(s.UliUser, s.RDPLocalGroup, ad.MemberOfLocalGroup, DefaultRelProperties)
	testCtx.NewRelationship(s.UliUser, s.LocalGroupA, ad.MemberOfLocalGroup, DefaultRelProperties)
	testCtx.NewRelationship(s.LocalGroupA, s.Computer, ad.LocalToComputer, DefaultRelProperties)
	testCtx.NewRelationship(s.LocalGroupA, s.Computer, ad.RemoteInteractiveLogonPrivilege, DefaultRelProperties)

	testCtx.NewRelationship(s.AlyxUser, s.Computer, ad.RemoteInteractiveLogonPrivilege, DefaultRelProperties)

	testCtx.NewRelationship(s.RDPLocalGroup, s.Computer, ad.LocalToComputer, DefaultRelProperties)
}

type GPOEnforcementHarness struct {
	GPOEnforced         *graph.Node
	GPOUnenforced       *graph.Node
	Domain              *graph.Node
	OrganizationalUnitA *graph.Node
	OrganizationalUnitB *graph.Node
	OrganizationalUnitC *graph.Node
	OrganizationalUnitD *graph.Node
	UserA               *graph.Node
	UserB               *graph.Node
	UserC               *graph.Node
	UserD               *graph.Node
}

func (s *GPOEnforcementHarness) Setup(testCtx *GraphTestContext) {
	s.GPOEnforced = testCtx.NewActiveDirectoryGPO("Enforced GPO", testCtx.Harness.RootADHarness.ActiveDirectoryDomainSID)
	s.GPOUnenforced = testCtx.NewActiveDirectoryGPO("Unenforced GPO", testCtx.Harness.RootADHarness.ActiveDirectoryDomainSID)
	s.Domain = testCtx.NewActiveDirectoryDomain("TESTLAB.2", RandomDomainSID(), false, true)
	s.OrganizationalUnitA = testCtx.NewActiveDirectoryOU("OU A", testCtx.Harness.RootADHarness.ActiveDirectoryDomainSID, true)
	s.OrganizationalUnitB = testCtx.NewActiveDirectoryOU("OU B", testCtx.Harness.RootADHarness.ActiveDirectoryDomainSID, false)
	s.OrganizationalUnitC = testCtx.NewActiveDirectoryOU("OU C", testCtx.Harness.RootADHarness.ActiveDirectoryDomainSID, false)
	s.OrganizationalUnitD = testCtx.NewActiveDirectoryOU("OU D", testCtx.Harness.RootADHarness.ActiveDirectoryDomainSID, true)
	s.UserA = testCtx.NewActiveDirectoryUser("GPO Test User A", testCtx.Harness.RootADHarness.ActiveDirectoryDomainSID)
	s.UserB = testCtx.NewActiveDirectoryUser("GPO Test User B", testCtx.Harness.RootADHarness.ActiveDirectoryDomainSID)
	s.UserC = testCtx.NewActiveDirectoryUser("GPO Test User C", testCtx.Harness.RootADHarness.ActiveDirectoryDomainSID)
	s.UserD = testCtx.NewActiveDirectoryUser("GPO Test User D", testCtx.Harness.RootADHarness.ActiveDirectoryDomainSID)

	testCtx.NewRelationship(s.GPOUnenforced, s.Domain, ad.GPLink, DefaultRelProperties, graph.AsProperties(graph.PropertyMap{
		ad.Enforced: false,
	}))

	testCtx.NewRelationship(s.GPOEnforced, s.Domain, ad.GPLink, DefaultRelProperties, graph.AsProperties(graph.PropertyMap{
		ad.Enforced: true,
	}))

	testCtx.NewRelationship(s.Domain, s.OrganizationalUnitA, ad.Contains, DefaultRelProperties)
	testCtx.NewRelationship(s.Domain, s.OrganizationalUnitB, ad.Contains, DefaultRelProperties)
	testCtx.NewRelationship(s.OrganizationalUnitB, s.OrganizationalUnitD, ad.Contains, DefaultRelProperties)
	testCtx.NewRelationship(s.OrganizationalUnitA, s.OrganizationalUnitC, ad.Contains, DefaultRelProperties)
	testCtx.NewRelationship(s.OrganizationalUnitA, s.UserA, ad.Contains, DefaultRelProperties)
	testCtx.NewRelationship(s.OrganizationalUnitC, s.UserC, ad.Contains, DefaultRelProperties)
	testCtx.NewRelationship(s.OrganizationalUnitD, s.UserD, ad.Contains, DefaultRelProperties)
	testCtx.NewRelationship(s.OrganizationalUnitB, s.UserB, ad.Contains, DefaultRelProperties)
}

type AZBaseHarness struct {
	Tenant                *graph.Node
	User                  *graph.Node
	Application           *graph.Node
	ServicePrincipal      *graph.Node
	Nodes                 graph.NodeKindSet
	UserFirstDegreeGroups graph.NodeSet
	NumPaths              int
}

func (s *AZBaseHarness) Setup(testCtx *GraphTestContext) {
	const (
		numVMs    = 5
		numGroups = 5
		numRoles  = 5
	)
	tenantID := RandomObjectID(testCtx.testCtx)

	s.Nodes = graph.NewNodeKindSet()
	s.Tenant = testCtx.NewAzureTenant(tenantID)
	s.User = testCtx.NewAzureUser(HarnessUserName, HarnessUserName, HarnessUserDescription, RandomObjectID(testCtx.testCtx), HarnessUserLicenses, tenantID, HarnessUserMFAEnabled)
	s.Application = testCtx.NewAzureApplication(HarnessAppName, RandomObjectID(testCtx.testCtx), tenantID)
	s.ServicePrincipal = testCtx.NewAzureServicePrincipal(HarnessServicePrincipalName, RandomObjectID(testCtx.testCtx), tenantID)
	s.Nodes.Add(s.Tenant, s.User, s.Application, s.ServicePrincipal)
	s.UserFirstDegreeGroups = graph.NewNodeSet()
	s.NumPaths = 1287

	// Tie the user to the tenant and vice-versa
	// Note: This will cause a full re-traversal of paths outbound from the user object
	testCtx.NewRelationship(s.Tenant, s.User, azure.Contains)
	testCtx.NewRelationship(s.User, s.Tenant, azure.PrivilegedRoleAdmin)

	// Create some MemberOf relationships for the new user
	for nestingDepth := numGroups; nestingDepth > 0; nestingDepth-- {
		newGroups := s.CreateAzureNestedGroupChain(testCtx, tenantID, nestingDepth)
		s.Nodes.Add(newGroups.Slice()...)

		for _, newGroup := range newGroups {
			// Tie the groups to the tenant
			testCtx.NewRelationship(s.Tenant, newGroup, azure.Contains)
		}
	}

	// Create some VMs that the user has access to
	for vmIdx := 0; vmIdx < numVMs; vmIdx++ {
		newVM := testCtx.NewAzureVM(fmt.Sprintf("vm %d", vmIdx), RandomObjectID(testCtx.testCtx), tenantID)
		s.Nodes.Add(newVM)

		// Tie the vm to the tenant
		testCtx.NewRelationship(s.Tenant, newVM, azure.Contains)

		// User has contributor rights to the new VM
		testCtx.NewRelationship(s.User, newVM, azure.Contributor)
	}

	// Create some role assignments for the user
	for roleIdx := 0; roleIdx < numRoles; roleIdx++ {
		var (
			objectID       = RandomObjectID(testCtx.testCtx)
			roleTemplateID = RandomObjectID(testCtx.testCtx)
			newRole        = testCtx.NewAzureRole(fmt.Sprintf("AZRole_%s", objectID), objectID, roleTemplateID, tenantID)
		)
		s.Nodes.Add(newRole)

		testCtx.NewRelationship(s.User, newRole, azure.HasRole)

		// Each role has contributor on all VMs, creating more attack paths
		for _, vm := range s.Nodes.Get(azure.VM) {
			testCtx.NewRelationship(newRole, vm, azure.Contributor)
		}

		// Roles may be granted by groups
		for _, group := range s.Nodes.Get(azure.Group) {
			testCtx.NewRelationship(group, newRole, azure.HasRole)
		}
	}

	// Tie the application and service principal to the user
	testCtx.NewRelationship(s.User, s.Application, azure.Owner)
	testCtx.NewRelationship(s.User, s.ServicePrincipal, azure.Owner)

	// Tie the service principal to the application
	testCtx.NewRelationship(s.Application, s.ServicePrincipal, azure.RunsAs)
}

func (s *AZBaseHarness) CreateAzureNestedGroupChain(testCtx *GraphTestContext, tenantID string, chainDepth int) graph.NodeSet {
	var (
		previousGroup *graph.Node
		groupNodes    = graph.NewNodeSet()
	)

	for groupIdx := 0; groupIdx < chainDepth; groupIdx++ {
		var (
			objectID = RandomObjectID(testCtx.testCtx)
			newGroup = testCtx.NewAzureGroup(fmt.Sprintf("AZGroup_%s", objectID), objectID, tenantID)
		)

		if previousGroup == nil {
			testCtx.NewRelationship(s.User, newGroup, azure.MemberOf)
			s.UserFirstDegreeGroups.Add(newGroup)
		} else {
			testCtx.NewRelationship(previousGroup, newGroup, azure.MemberOf)
		}

		groupNodes.Add(newGroup)
		previousGroup = newGroup
	}

	return groupNodes
}

type AZGroupMembershipHarness struct {
	Tenant *graph.Node
	UserA  *graph.Node
	UserB  *graph.Node
	UserC  *graph.Node
	Group  *graph.Node
}

func (s *AZGroupMembershipHarness) Setup(testCtx *GraphTestContext) {
	tenantID := RandomObjectID(testCtx.testCtx)
	s.Tenant = testCtx.NewAzureTenant(tenantID)
	s.UserA = testCtx.NewAzureUser("UserA", "UserA", "", RandomObjectID(testCtx.testCtx), "", tenantID, false)
	s.UserB = testCtx.NewAzureUser("UserB", "UserB", "", RandomObjectID(testCtx.testCtx), "", tenantID, false)
	s.UserC = testCtx.NewAzureUser("UserC", "UserC", "", RandomObjectID(testCtx.testCtx), "", tenantID, false)
	s.Group = testCtx.NewAzureGroup("Group", RandomObjectID(testCtx.testCtx), tenantID)

	testCtx.NewRelationship(s.Tenant, s.Group, azure.Contains)

	testCtx.NewRelationship(s.UserA, s.Group, azure.MemberOf)
	testCtx.NewRelationship(s.UserB, s.Group, azure.MemberOf)
	testCtx.NewRelationship(s.UserC, s.Group, azure.MemberOf)
}

type AZManagementGroupHarness struct {
	Tenant *graph.Node
	UserA  *graph.Node
	UserB  *graph.Node
	UserC  *graph.Node
	Group  *graph.Node
}

func (s *AZManagementGroupHarness) Setup(testCtx *GraphTestContext) {
	tenantID := RandomObjectID(testCtx.testCtx)
	s.Tenant = testCtx.NewAzureTenant(tenantID)
	s.UserA = testCtx.NewAzureUser("Batman", "Batman", "", RandomObjectID(testCtx.testCtx), "", tenantID, false)
	s.UserB = testCtx.NewAzureUser("Wonder Woman", "Wonder Woman", "", RandomObjectID(testCtx.testCtx), "", tenantID, false)
	s.UserC = testCtx.NewAzureUser("Flash", "Flash", "", RandomObjectID(testCtx.testCtx), "", tenantID, false)
	s.Group = testCtx.NewAzureManagementGroup("Justice League", RandomObjectID(testCtx.testCtx), tenantID)
	testCtx.NewRelationship(s.Tenant, s.Group, azure.Contains)

	testCtx.NewRelationship(s.UserA, s.Group, azure.ManagementGroup)
	testCtx.NewRelationship(s.UserB, s.Group, azure.ManagementGroup)
	testCtx.NewRelationship(s.UserC, s.Group, azure.ManagementGroup)
}

type AZEntityPanelHarness struct {
	Application      *graph.Node
	Device           *graph.Node
	Group            *graph.Node
	ManagementGroup  *graph.Node
	ResourceGroup    *graph.Node
	KeyVault         *graph.Node
	Role             *graph.Node
	ServicePrincipal *graph.Node
	Subscription     *graph.Node
	Tenant           *graph.Node
	User             *graph.Node
	VM               *graph.Node
}

func (s *AZEntityPanelHarness) Setup(testCtx *GraphTestContext) {
	tenantID := RandomObjectID(testCtx.testCtx)
	s.Application = testCtx.NewAzureApplication("App", RandomObjectID(testCtx.testCtx), tenantID)
	s.Device = testCtx.NewAzureDevice("Device", RandomObjectID(testCtx.testCtx), RandomObjectID(testCtx.testCtx), tenantID)
	s.Group = testCtx.NewAzureGroup("Group", RandomObjectID(testCtx.testCtx), tenantID)
	s.ManagementGroup = testCtx.NewAzureResourceGroup("Mgmt Group", RandomObjectID(testCtx.testCtx), tenantID)
	s.ResourceGroup = testCtx.NewAzureResourceGroup("Resource Group", RandomObjectID(testCtx.testCtx), tenantID)
	s.KeyVault = testCtx.NewAzureKeyVault("Key Vault", RandomObjectID(testCtx.testCtx), tenantID)
	s.Role = testCtx.NewAzureRole("Role", RandomObjectID(testCtx.testCtx), RandomObjectID(testCtx.testCtx), tenantID)
	s.ServicePrincipal = testCtx.NewAzureServicePrincipal("Service Principal", RandomObjectID(testCtx.testCtx), tenantID)
	s.Subscription = testCtx.NewAzureSubscription("Sub", RandomObjectID(testCtx.testCtx), tenantID)
	s.Tenant = testCtx.NewAzureTenant(tenantID)
	s.User = testCtx.NewAzureUser("User", "UserPrincipal", "Test User", RandomObjectID(testCtx.testCtx), "Licenses", tenantID, false)
	s.VM = testCtx.NewAzureVM("VM", RandomObjectID(testCtx.testCtx), tenantID)

	// Application
	testCtx.NewRelationship(s.User, s.Application, azure.Owner)

	// Device
	testCtx.NewRelationship(s.User, s.Device, azure.Owns)
	testCtx.NewRelationship(s.User, s.Device, azure.ExecuteCommand)

	// Groups
	testCtx.NewRelationship(s.User, s.Group, azure.Owns)
	testCtx.NewRelationship(s.User, s.ResourceGroup, azure.Owns)
	testCtx.NewRelationship(s.User, s.ManagementGroup, azure.Owner)

	// Key Vault
	testCtx.NewRelationship(s.User, s.KeyVault, azure.Owns)

	// Role
	testCtx.NewRelationship(s.Group, s.Role, azure.HasRole)
	testCtx.NewRelationship(s.User, s.Role, azure.HasRole)

	// Service Principal
	testCtx.NewRelationship(s.User, s.ServicePrincipal, azure.Owner)
	testCtx.NewRelationship(s.Application, s.ServicePrincipal, azure.RunsAs)

	// Subscription
	testCtx.NewRelationship(s.User, s.Subscription, azure.Owns)

	// Tenant
	testCtx.NewRelationship(s.User, s.Tenant, azure.PrivilegedRoleAdmin)

	// User
	testCtx.NewRelationship(s.Tenant, s.User, azure.Contains)

	// VM
	testCtx.NewRelationship(s.Tenant, s.VM, azure.Contains)
	testCtx.NewRelationship(s.User, s.VM, azure.Contributor)
	testCtx.NewRelationship(s.Role, s.VM, azure.Contributor)
}

type AZMGApplicationReadWriteAllHarness struct {
	Application       *graph.Node
	ServicePrincipal  *graph.Node
	ServicePrincipalB *graph.Node
	MicrosoftGraph    *graph.Node
	Tenant            *graph.Node
}

func (s *AZMGApplicationReadWriteAllHarness) Setup(testCtx *GraphTestContext) {
	tenantID := RandomObjectID(testCtx.testCtx)
	s.Tenant = testCtx.NewAzureTenant(tenantID)
	s.MicrosoftGraph = testCtx.NewAzureServicePrincipal("Microsoft Graph", RandomObjectID(testCtx.testCtx), tenantID)

	s.Application = testCtx.NewAzureApplication("App", RandomObjectID(testCtx.testCtx), tenantID)
	s.ServicePrincipal = testCtx.NewAzureServicePrincipal("Service Principal", RandomObjectID(testCtx.testCtx), tenantID)
	s.ServicePrincipalB = testCtx.NewAzureServicePrincipal("Service Principal B", RandomObjectID(testCtx.testCtx), tenantID)

	testCtx.NewRelationship(s.Tenant, s.MicrosoftGraph, azure.Contains)
	testCtx.NewRelationship(s.Tenant, s.Application, azure.Contains)
	testCtx.NewRelationship(s.Tenant, s.ServicePrincipal, azure.Contains)
	testCtx.NewRelationship(s.Tenant, s.ServicePrincipalB, azure.Contains)

	testCtx.NewRelationship(s.ServicePrincipal, s.MicrosoftGraph, azure.ApplicationReadWriteAll)

	testCtx.NewRelationship(s.ServicePrincipal, s.MicrosoftGraph, azure.AZMGAddSecret)
	testCtx.NewRelationship(s.ServicePrincipal, s.MicrosoftGraph, azure.AZMGAddOwner)

	testCtx.NewRelationship(s.ServicePrincipal, s.Application, azure.AZMGAddSecret)
	testCtx.NewRelationship(s.ServicePrincipal, s.Application, azure.AZMGAddOwner)

	testCtx.NewRelationship(s.ServicePrincipal, s.ServicePrincipalB, azure.AZMGAddSecret)
	testCtx.NewRelationship(s.ServicePrincipal, s.ServicePrincipalB, azure.AZMGAddOwner)
}

type AZMGAppRoleManagementReadWriteAllHarness struct {
	ServicePrincipal *graph.Node
	MicrosoftGraph   *graph.Node
	Tenant           *graph.Node
}

func (s *AZMGAppRoleManagementReadWriteAllHarness) Setup(testCtx *GraphTestContext) {
	tenantID := RandomObjectID(testCtx.testCtx)
	s.Tenant = testCtx.NewAzureTenant(tenantID)
	s.MicrosoftGraph = testCtx.NewAzureServicePrincipal("Microsoft Graph", RandomObjectID(testCtx.testCtx), tenantID)

	s.ServicePrincipal = testCtx.NewAzureServicePrincipal("Service Principal", RandomObjectID(testCtx.testCtx), tenantID)

	testCtx.NewRelationship(s.Tenant, s.MicrosoftGraph, azure.Contains)
	testCtx.NewRelationship(s.Tenant, s.ServicePrincipal, azure.Contains)

	testCtx.NewRelationship(s.ServicePrincipal, s.MicrosoftGraph, azure.AppRoleAssignmentReadWriteAll)

	testCtx.NewRelationship(s.ServicePrincipal, s.Tenant, azure.AZMGGrantAppRoles)
}

type AZMGDirectoryReadWriteAllHarness struct {
	Group            *graph.Node
	ServicePrincipal *graph.Node
	MicrosoftGraph   *graph.Node
	Tenant           *graph.Node
}

func (s *AZMGDirectoryReadWriteAllHarness) Setup(testCtx *GraphTestContext) {
	tenantID := RandomObjectID(testCtx.testCtx)
	s.Tenant = testCtx.NewAzureTenant(tenantID)
	s.MicrosoftGraph = testCtx.NewAzureServicePrincipal("Microsoft Graph", RandomObjectID(testCtx.testCtx), tenantID)

	s.Group = testCtx.NewAzureGroup("Group", RandomObjectID(testCtx.testCtx), tenantID)
	s.ServicePrincipal = testCtx.NewAzureServicePrincipal("Service Principal", RandomObjectID(testCtx.testCtx), tenantID)

	testCtx.NewRelationship(s.Tenant, s.MicrosoftGraph, azure.Contains)
	testCtx.NewRelationship(s.Tenant, s.Group, azure.Contains)
	testCtx.NewRelationship(s.Tenant, s.ServicePrincipal, azure.Contains)

	testCtx.NewRelationship(s.ServicePrincipal, s.MicrosoftGraph, azure.DirectoryReadWriteAll)
	testCtx.NewRelationship(s.ServicePrincipal, s.Group, azure.AZMGAddMember)
	testCtx.NewRelationship(s.ServicePrincipal, s.Group, azure.AZMGAddOwner)
}

type AZMGGroupReadWriteAllHarness struct {
	Group            *graph.Node
	ServicePrincipal *graph.Node
	MicrosoftGraph   *graph.Node
	Tenant           *graph.Node
}

func (s *AZMGGroupReadWriteAllHarness) Setup(testCtx *GraphTestContext) {
	tenantID := RandomObjectID(testCtx.testCtx)
	s.Tenant = testCtx.NewAzureTenant(tenantID)
	s.MicrosoftGraph = testCtx.NewAzureServicePrincipal("Microsoft Graph", RandomObjectID(testCtx.testCtx), tenantID)

	s.Group = testCtx.NewAzureGroup("Group", RandomObjectID(testCtx.testCtx), tenantID)
	s.ServicePrincipal = testCtx.NewAzureServicePrincipal("Service Principal", RandomObjectID(testCtx.testCtx), tenantID)

	testCtx.NewRelationship(s.Tenant, s.MicrosoftGraph, azure.Contains)
	testCtx.NewRelationship(s.Tenant, s.Group, azure.Contains)
	testCtx.NewRelationship(s.Tenant, s.ServicePrincipal, azure.Contains)

	testCtx.NewRelationship(s.ServicePrincipal, s.MicrosoftGraph, azure.GroupReadWriteAll)
	testCtx.NewRelationship(s.ServicePrincipal, s.Group, azure.AZMGAddMember)
	testCtx.NewRelationship(s.ServicePrincipal, s.Group, azure.AZMGAddOwner)
}

type AZMGGroupMemberReadWriteAllHarness struct {
	Group            *graph.Node
	ServicePrincipal *graph.Node
	MicrosoftGraph   *graph.Node
	Tenant           *graph.Node
}

func (s *AZMGGroupMemberReadWriteAllHarness) Setup(testCtx *GraphTestContext) {
	tenantID := RandomObjectID(testCtx.testCtx)
	s.Tenant = testCtx.NewAzureTenant(tenantID)
	s.MicrosoftGraph = testCtx.NewAzureServicePrincipal("Microsoft Graph", RandomObjectID(testCtx.testCtx), tenantID)

	s.Group = testCtx.NewAzureGroup("Group", RandomObjectID(testCtx.testCtx), tenantID)
	s.ServicePrincipal = testCtx.NewAzureServicePrincipal("Service Principal", RandomObjectID(testCtx.testCtx), tenantID)

	testCtx.NewRelationship(s.Tenant, s.MicrosoftGraph, azure.Contains)
	testCtx.NewRelationship(s.Tenant, s.Group, azure.Contains)
	testCtx.NewRelationship(s.Tenant, s.ServicePrincipal, azure.Contains)

	testCtx.NewRelationship(s.ServicePrincipal, s.MicrosoftGraph, azure.GroupMemberReadWriteAll)
	testCtx.NewRelationship(s.ServicePrincipal, s.Group, azure.AZMGAddMember)
	testCtx.NewRelationship(s.ServicePrincipal, s.Group, azure.AZMGAddOwner)
}

type AZMGRoleManagementReadWriteDirectoryHarness struct {
	Application       *graph.Node
	Group             *graph.Node
	Role              *graph.Node
	ServicePrincipal  *graph.Node
	ServicePrincipalB *graph.Node
	MicrosoftGraph    *graph.Node
	Tenant            *graph.Node
}

func (s *AZMGRoleManagementReadWriteDirectoryHarness) Setup(testCtx *GraphTestContext) {
	tenantID := RandomObjectID(testCtx.testCtx)
	s.Tenant = testCtx.NewAzureTenant(tenantID)
	s.MicrosoftGraph = testCtx.NewAzureServicePrincipal("Microsoft Graph", RandomObjectID(testCtx.testCtx), tenantID)

	s.Application = testCtx.NewAzureApplication("App", RandomObjectID(testCtx.testCtx), tenantID)
	s.Group = testCtx.NewAzureGroup("Group", RandomObjectID(testCtx.testCtx), tenantID)
	s.Role = testCtx.NewAzureRole("Role", RandomObjectID(testCtx.testCtx), RandomObjectID(testCtx.testCtx), tenantID)
	s.ServicePrincipal = testCtx.NewAzureServicePrincipal("Service Principal", RandomObjectID(testCtx.testCtx), tenantID)
	s.ServicePrincipalB = testCtx.NewAzureServicePrincipal("Service Principal B", RandomObjectID(testCtx.testCtx), tenantID)

	testCtx.NewRelationship(s.Tenant, s.MicrosoftGraph, azure.Contains)
	testCtx.NewRelationship(s.Tenant, s.Application, azure.Contains)
	testCtx.NewRelationship(s.Tenant, s.Role, azure.Contains)
	testCtx.NewRelationship(s.Tenant, s.Group, azure.Contains)
	testCtx.NewRelationship(s.Tenant, s.ServicePrincipal, azure.Contains)
	testCtx.NewRelationship(s.Tenant, s.ServicePrincipalB, azure.Contains)

	testCtx.NewRelationship(s.ServicePrincipal, s.MicrosoftGraph, azure.RoleManagementReadWriteDirectory)

	testCtx.NewRelationship(s.ServicePrincipal, s.MicrosoftGraph, azure.AZMGAddSecret)
	testCtx.NewRelationship(s.ServicePrincipal, s.MicrosoftGraph, azure.AZMGAddOwner)

	testCtx.NewRelationship(s.ServicePrincipal, s.ServicePrincipalB, azure.AZMGAddSecret)
	testCtx.NewRelationship(s.ServicePrincipal, s.ServicePrincipalB, azure.AZMGAddOwner)

	testCtx.NewRelationship(s.ServicePrincipal, s.Application, azure.AZMGAddSecret)
	testCtx.NewRelationship(s.ServicePrincipal, s.Application, azure.AZMGAddOwner)

	testCtx.NewRelationship(s.ServicePrincipal, s.Group, azure.AZMGAddSecret)
	testCtx.NewRelationship(s.ServicePrincipal, s.Group, azure.AZMGAddOwner)

	testCtx.NewRelationship(s.ServicePrincipal, s.Role, azure.AZMGGrantRole)
}

type AZMGServicePrincipalEndpointReadWriteAllHarness struct {
	ServicePrincipal  *graph.Node
	ServicePrincipalB *graph.Node
	MicrosoftGraph    *graph.Node
	Tenant            *graph.Node
}

func (s *AZMGServicePrincipalEndpointReadWriteAllHarness) Setup(testCtx *GraphTestContext) {
	tenantID := RandomObjectID(testCtx.testCtx)
	s.Tenant = testCtx.NewAzureTenant(tenantID)
	s.MicrosoftGraph = testCtx.NewAzureServicePrincipal("Microsoft Graph", RandomObjectID(testCtx.testCtx), tenantID)

	s.ServicePrincipal = testCtx.NewAzureServicePrincipal("Service Principal", RandomObjectID(testCtx.testCtx), tenantID)
	s.ServicePrincipalB = testCtx.NewAzureServicePrincipal("Service Principal B", RandomObjectID(testCtx.testCtx), tenantID)

	testCtx.NewRelationship(s.Tenant, s.MicrosoftGraph, azure.Contains)
	testCtx.NewRelationship(s.Tenant, s.ServicePrincipal, azure.Contains)
	testCtx.NewRelationship(s.Tenant, s.ServicePrincipalB, azure.Contains)

	testCtx.NewRelationship(s.ServicePrincipal, s.MicrosoftGraph, azure.ServicePrincipalEndpointReadWriteAll)

	testCtx.NewRelationship(s.ServicePrincipal, s.MicrosoftGraph, azure.AZMGAddOwner)

	testCtx.NewRelationship(s.ServicePrincipal, s.ServicePrincipalB, azure.AZMGAddOwner)
}

type AZInboundControlHarness struct {
	AZTenant            *graph.Node
	ControlledAZUser    *graph.Node
	AZAppA              *graph.Node
	AZGroupA            *graph.Node
	AZGroupB            *graph.Node
	AZUserA             *graph.Node
	AZUserB             *graph.Node
	AZServicePrincipalA *graph.Node
	AZServicePrincipalB *graph.Node
}

func (s *AZInboundControlHarness) Setup(testCtx *GraphTestContext) {
	tenantID := RandomObjectID(testCtx.testCtx)
	s.AZTenant = testCtx.NewAzureTenant(tenantID)
	s.ControlledAZUser = testCtx.NewAzureUser("Controlled AZUser", "Controlled AZUser", "", RandomObjectID(testCtx.testCtx), HarnessUserLicenses, tenantID, HarnessUserMFAEnabled)
	s.AZAppA = testCtx.NewAzureApplication("AZAppA", RandomObjectID(testCtx.testCtx), tenantID)
	s.AZGroupA = testCtx.NewAzureGroup("AZGroupA", RandomObjectID(testCtx.testCtx), tenantID)
	s.AZGroupB = testCtx.NewAzureGroup("AZGroupB", RandomObjectID(testCtx.testCtx), tenantID)
	s.AZUserA = testCtx.NewAzureUser("AZUserA", "AZUserA", "", RandomObjectID(testCtx.testCtx), HarnessUserLicenses, tenantID, HarnessUserMFAEnabled)
	s.AZUserB = testCtx.NewAzureUser("AZUserB", "AZUserB", "", RandomObjectID(testCtx.testCtx), HarnessUserLicenses, tenantID, HarnessUserMFAEnabled)
	s.AZServicePrincipalA = testCtx.NewAzureServicePrincipal("AZServicePrincipalA", RandomObjectID(testCtx.testCtx), tenantID)
	s.AZServicePrincipalB = testCtx.NewAzureServicePrincipal("AZServicePrincipalB", RandomObjectID(testCtx.testCtx), tenantID)

	testCtx.NewRelationship(s.AZTenant, s.AZGroupA, azure.Contains)

	testCtx.NewRelationship(s.AZUserA, s.AZGroupA, azure.MemberOf)
	testCtx.NewRelationship(s.AZServicePrincipalB, s.AZGroupB, azure.MemberOf)

	testCtx.NewRelationship(s.AZAppA, s.AZServicePrincipalA, azure.RunsAs)

	testCtx.NewRelationship(s.AZGroupA, s.ControlledAZUser, azure.ResetPassword)
	testCtx.NewRelationship(s.AZGroupB, s.ControlledAZUser, azure.ResetPassword)
	testCtx.NewRelationship(s.AZUserB, s.ControlledAZUser, azure.ResetPassword)
	testCtx.NewRelationship(s.AZServicePrincipalA, s.ControlledAZUser, azure.ResetPassword)
}

type SearchHarness struct {
	User1           *graph.Node
	User2           *graph.Node
	User3           *graph.Node
	User4           *graph.Node
	User5           *graph.Node
	LocalGroup      *graph.Node
	GroupLocalGroup *graph.Node
}

func (s *SearchHarness) Setup(graphTestContext *GraphTestContext) {
	s.User1 = graphTestContext.NewActiveDirectoryUser("USER NUMBER ONE", graphTestContext.Harness.RootADHarness.ActiveDirectoryDomainSID)
	s.User2 = graphTestContext.NewActiveDirectoryUser("USER NUMBER TWO", graphTestContext.Harness.RootADHarness.ActiveDirectoryDomainSID)
	s.User3 = graphTestContext.NewActiveDirectoryUser("USER NUMBER THREE", graphTestContext.Harness.RootADHarness.ActiveDirectoryDomainSID)
	s.User4 = graphTestContext.NewActiveDirectoryUser("USER NUMBER FOUR", graphTestContext.Harness.RootADHarness.ActiveDirectoryDomainSID)
	s.User5 = graphTestContext.NewActiveDirectoryUser("USER NUMBER FIVE", graphTestContext.Harness.RootADHarness.ActiveDirectoryDomainSID)

	s.LocalGroup = graphTestContext.NewActiveDirectoryLocalGroup("REMOTE DESKTOP USERS", graphTestContext.Harness.RootADHarness.ActiveDirectoryDomainSID)

	s.GroupLocalGroup = graphTestContext.NewActiveDirectoryLocalGroup("ACCOUNT OPERATORS", graphTestContext.Harness.RootADHarness.ActiveDirectoryDomainSID)
	s.GroupLocalGroup.AddKinds(ad.Group)
	graphTestContext.UpdateNode(s.GroupLocalGroup)
}

type ADCSESC1Harness struct {
	AuthStore1    *graph.Node
	RootCA1       *graph.Node
	EnterpriseCA1 *graph.Node
	CertTemplate1 *graph.Node
	Domain1       *graph.Node
	Group11       *graph.Node
	Group12       *graph.Node
	Group13       *graph.Node
	User11        *graph.Node
	User12        *graph.Node
	User13        *graph.Node
	User14        *graph.Node
	User15        *graph.Node

	Domain2        *graph.Node
	RootCA2        *graph.Node
	AuthStore2     *graph.Node
	CertTemplate2  *graph.Node
	EnterpriseCA21 *graph.Node
	EnterpriseCA22 *graph.Node
	EnterpriseCA23 *graph.Node
	Group21        *graph.Node
	Group22        *graph.Node

	Domain3        *graph.Node
	RootCA3        *graph.Node
	AuthStore3     *graph.Node
	EnterpriseCA31 *graph.Node
	EnterpriseCA32 *graph.Node
	CertTemplate3  *graph.Node
	Group31        *graph.Node
	Group32        *graph.Node

	Domain4        *graph.Node
	AuthStore4     *graph.Node
	RootCA4        *graph.Node
	Group41        *graph.Node
	Group42        *graph.Node
	Group43        *graph.Node
	Group44        *graph.Node
	Group45        *graph.Node
	Group46        *graph.Node
	Group47        *graph.Node
	EnterpriseCA4  *graph.Node
	CertTemplate41 *graph.Node
	CertTemplate42 *graph.Node
	CertTemplate43 *graph.Node
	CertTemplate44 *graph.Node
	CertTemplate45 *graph.Node
	CertTemplate46 *graph.Node
}

func (s *ADCSESC1Harness) Setup(graphTestContext *GraphTestContext) {
	emptyEkus := make([]string, 0)
	sid := RandomDomainSID()
	s.Domain1 = graphTestContext.NewActiveDirectoryDomain("domain 1", sid, false, false)
	s.AuthStore1 = graphTestContext.NewActiveDirectoryNTAuthStore("ntauthstore 1", sid)
	s.EnterpriseCA1 = graphTestContext.NewActiveDirectoryEnterpriseCA("eca 1", sid)
	s.RootCA1 = graphTestContext.NewActiveDirectoryRootCA("rca 1", sid)
	s.CertTemplate1 = graphTestContext.NewActiveDirectoryCertTemplate("certtemplate 1", sid, CertTemplateData{
		RequiresManagerApproval: false,
		AuthenticationEnabled:   true,
		EnrolleeSuppliesSubject: true,
		SubjectAltRequireUPN:    false,
		SubjectAltRequireSPN:    false,
		NoSecurityExtension:     false,
		SchemaVersion:           1,
		AuthorizedSignatures:    0,
		EKUS:                    emptyEkus,
		ApplicationPolicies:     emptyEkus,
	})
	s.Group11 = graphTestContext.NewActiveDirectoryGroup("group1-1", sid)
	s.Group12 = graphTestContext.NewActiveDirectoryGroup("group1-2", sid)
	s.Group13 = graphTestContext.NewActiveDirectoryGroup("group1-3", sid)
	s.User11 = graphTestContext.NewActiveDirectoryUser("user1-1", sid)
	s.User12 = graphTestContext.NewActiveDirectoryUser("user1-2", sid)
	s.User13 = graphTestContext.NewActiveDirectoryUser("user1-3", sid)
	s.User14 = graphTestContext.NewActiveDirectoryUser("user1-4", sid)
	s.User15 = graphTestContext.NewActiveDirectoryUser("user1-5", sid)

	graphTestContext.NewRelationship(s.AuthStore1, s.Domain1, ad.NTAuthStoreFor)
	graphTestContext.NewRelationship(s.RootCA1, s.Domain1, ad.RootCAFor)
	graphTestContext.NewRelationship(s.EnterpriseCA1, s.AuthStore1, ad.TrustedForNTAuth)
	graphTestContext.NewRelationship(s.EnterpriseCA1, s.RootCA1, ad.EnterpriseCAFor)
	graphTestContext.NewRelationship(s.CertTemplate1, s.EnterpriseCA1, ad.PublishedTo)
	graphTestContext.NewRelationship(s.Group11, s.CertTemplate1, ad.Enroll)
	graphTestContext.NewRelationship(s.Group12, s.EnterpriseCA1, ad.Enroll)
	graphTestContext.NewRelationship(s.Group13, s.EnterpriseCA1, ad.Enroll)
	graphTestContext.NewRelationship(s.Group13, s.CertTemplate1, ad.Enroll)

	graphTestContext.NewRelationship(s.User15, s.Group11, ad.MemberOf)
	graphTestContext.NewRelationship(s.User13, s.Group11, ad.MemberOf)
	graphTestContext.NewRelationship(s.User11, s.Group11, ad.MemberOf)
	graphTestContext.NewRelationship(s.User13, s.Group12, ad.MemberOf)
	graphTestContext.NewRelationship(s.User14, s.Group12, ad.MemberOf)
	graphTestContext.NewRelationship(s.User12, s.Group13, ad.MemberOf)
	graphTestContext.NewRelationship(s.User11, s.Group13, ad.MemberOf)

	sid = RandomDomainSID()
	s.Domain2 = graphTestContext.NewActiveDirectoryDomain("domain 2", sid, false, true)
	s.RootCA2 = graphTestContext.NewActiveDirectoryRootCA("rca2", sid)
	s.AuthStore2 = graphTestContext.NewActiveDirectoryNTAuthStore("authstore2", sid)
	s.EnterpriseCA21 = graphTestContext.NewActiveDirectoryEnterpriseCA("eca2-1", sid)
	s.EnterpriseCA22 = graphTestContext.NewActiveDirectoryEnterpriseCA("eca2-2", sid)
	s.EnterpriseCA23 = graphTestContext.NewActiveDirectoryEnterpriseCA("eca2-3", sid)
	s.Group21 = graphTestContext.NewActiveDirectoryGroup("group2-1", sid)
	s.Group22 = graphTestContext.NewActiveDirectoryGroup("group2-2", sid)
	s.CertTemplate2 = graphTestContext.NewActiveDirectoryCertTemplate("certtemplate 2", sid, CertTemplateData{
		RequiresManagerApproval: false,
		AuthenticationEnabled:   true,
		EnrolleeSuppliesSubject: true,
		SubjectAltRequireUPN:    false,
		SubjectAltRequireSPN:    false,
		NoSecurityExtension:     false,
		SchemaVersion:           1,
		AuthorizedSignatures:    0,
		EKUS:                    emptyEkus,
		ApplicationPolicies:     emptyEkus,
	})

	graphTestContext.NewRelationship(s.RootCA2, s.Domain2, ad.RootCAFor)
	graphTestContext.NewRelationship(s.AuthStore2, s.Domain2, ad.NTAuthStoreFor)
	graphTestContext.NewRelationship(s.EnterpriseCA21, s.EnterpriseCA23, ad.IssuedSignedBy)
	graphTestContext.NewRelationship(s.EnterpriseCA21, s.AuthStore2, ad.TrustedForNTAuth)
	graphTestContext.NewRelationship(s.EnterpriseCA22, s.RootCA2, ad.IssuedSignedBy)
	graphTestContext.NewRelationship(s.EnterpriseCA23, s.RootCA2, ad.EnterpriseCAFor)
	graphTestContext.NewRelationship(s.Group21, s.EnterpriseCA22, ad.Enroll)
	graphTestContext.NewRelationship(s.Group21, s.CertTemplate2, ad.Enroll)
	graphTestContext.NewRelationship(s.CertTemplate2, s.EnterpriseCA22, ad.PublishedTo)
	graphTestContext.NewRelationship(s.CertTemplate2, s.EnterpriseCA21, ad.PublishedTo)
	graphTestContext.NewRelationship(s.Group22, s.CertTemplate2, ad.Enroll)
	graphTestContext.NewRelationship(s.Group22, s.EnterpriseCA21, ad.Enroll)

	sid = RandomDomainSID()
	s.Domain3 = graphTestContext.NewActiveDirectoryDomain("domain 3", sid, false, true)
	s.RootCA3 = graphTestContext.NewActiveDirectoryRootCA("rca3", sid)
	s.AuthStore3 = graphTestContext.NewActiveDirectoryNTAuthStore("authstore3", sid)
	s.EnterpriseCA31 = graphTestContext.NewActiveDirectoryEnterpriseCA("eca3-1", sid)
	s.EnterpriseCA32 = graphTestContext.NewActiveDirectoryEnterpriseCA("eca3-2", sid)
	s.Group31 = graphTestContext.NewActiveDirectoryGroup("group3-1", sid)
	s.Group32 = graphTestContext.NewActiveDirectoryGroup("group3-2", sid)
	s.CertTemplate3 = graphTestContext.NewActiveDirectoryCertTemplate("certtemplate 3", sid, CertTemplateData{
		RequiresManagerApproval: false,
		AuthenticationEnabled:   true,
		EnrolleeSuppliesSubject: true,
		SubjectAltRequireUPN:    false,
		SubjectAltRequireSPN:    false,
		NoSecurityExtension:     false,
		SchemaVersion:           1,
		AuthorizedSignatures:    0,
		EKUS:                    emptyEkus,
		ApplicationPolicies:     emptyEkus,
	})

	graphTestContext.NewRelationship(s.RootCA3, s.Domain3, ad.RootCAFor)
	graphTestContext.NewRelationship(s.AuthStore3, s.Domain3, ad.NTAuthStoreFor)
	graphTestContext.NewRelationship(s.EnterpriseCA31, s.AuthStore3, ad.TrustedForNTAuth)
	graphTestContext.NewRelationship(s.EnterpriseCA31, s.RootCA3, ad.EnterpriseCAFor)
	graphTestContext.NewRelationship(s.EnterpriseCA32, s.AuthStore3, ad.TrustedForNTAuth)
	graphTestContext.NewRelationship(s.CertTemplate3, s.EnterpriseCA31, ad.PublishedTo)
	graphTestContext.NewRelationship(s.CertTemplate3, s.EnterpriseCA32, ad.PublishedTo)
	graphTestContext.NewRelationship(s.Group31, s.EnterpriseCA32, ad.Enroll)
	graphTestContext.NewRelationship(s.Group31, s.CertTemplate3, ad.Enroll)
	graphTestContext.NewRelationship(s.Group32, s.CertTemplate3, ad.Enroll)
	graphTestContext.NewRelationship(s.Group32, s.EnterpriseCA31, ad.Enroll)

	sid = RandomDomainSID()
	s.Domain4 = graphTestContext.NewActiveDirectoryDomain("domain 4", sid, false, true)
	s.AuthStore4 = graphTestContext.NewActiveDirectoryNTAuthStore("authstore 4", sid)
	s.RootCA4 = graphTestContext.NewActiveDirectoryRootCA("rca4", sid)
	s.EnterpriseCA4 = graphTestContext.NewActiveDirectoryEnterpriseCA("eca4", sid)
	s.Group41 = graphTestContext.NewActiveDirectoryGroup("group4-1", sid)
	s.Group42 = graphTestContext.NewActiveDirectoryGroup("group4-2", sid)
	s.Group43 = graphTestContext.NewActiveDirectoryGroup("group4-3", sid)
	s.Group44 = graphTestContext.NewActiveDirectoryGroup("group4-4", sid)
	s.Group45 = graphTestContext.NewActiveDirectoryGroup("group4-5", sid)
	s.Group46 = graphTestContext.NewActiveDirectoryGroup("group4-6", sid)
	s.Group47 = graphTestContext.NewActiveDirectoryGroup("group4-7", sid)
	s.CertTemplate41 = graphTestContext.NewActiveDirectoryCertTemplate("certtemplate 4-1", sid, CertTemplateData{
		RequiresManagerApproval: false,
		AuthenticationEnabled:   true,
		EnrolleeSuppliesSubject: true,
		SubjectAltRequireUPN:    false,
		SubjectAltRequireSPN:    false,
		NoSecurityExtension:     false,
		SchemaVersion:           2,
		AuthorizedSignatures:    1,
		EKUS:                    emptyEkus,
		ApplicationPolicies:     emptyEkus,
	})
	s.CertTemplate42 = graphTestContext.NewActiveDirectoryCertTemplate("certtemplate 4-2", sid, CertTemplateData{
		RequiresManagerApproval: false,
		AuthenticationEnabled:   true,
		EnrolleeSuppliesSubject: true,
		SubjectAltRequireUPN:    false,
		SubjectAltRequireSPN:    false,
		NoSecurityExtension:     false,
		SchemaVersion:           2,
		AuthorizedSignatures:    0,
		EKUS:                    emptyEkus,
		ApplicationPolicies:     emptyEkus,
	})
	s.CertTemplate43 = graphTestContext.NewActiveDirectoryCertTemplate("certtemplate 4-3", sid, CertTemplateData{
		RequiresManagerApproval: false,
		AuthenticationEnabled:   true,
		EnrolleeSuppliesSubject: true,
		SubjectAltRequireUPN:    false,
		SubjectAltRequireSPN:    false,
		NoSecurityExtension:     false,
		SchemaVersion:           1,
		AuthorizedSignatures:    0,
		EKUS:                    emptyEkus,
		ApplicationPolicies:     emptyEkus,
	})
	s.CertTemplate44 = graphTestContext.NewActiveDirectoryCertTemplate("certtemplate 4-4", sid, CertTemplateData{
		RequiresManagerApproval: true,
		AuthenticationEnabled:   true,
		EnrolleeSuppliesSubject: true,
		SubjectAltRequireUPN:    false,
		SubjectAltRequireSPN:    false,
		NoSecurityExtension:     false,
		SchemaVersion:           1,
		AuthorizedSignatures:    0,
		EKUS:                    emptyEkus,
		ApplicationPolicies:     emptyEkus,
	})
	s.CertTemplate45 = graphTestContext.NewActiveDirectoryCertTemplate("certtemplate 4-5", sid, CertTemplateData{
		RequiresManagerApproval: false,
		AuthenticationEnabled:   false,
		EnrolleeSuppliesSubject: true,
		SubjectAltRequireUPN:    false,
		SubjectAltRequireSPN:    false,
		NoSecurityExtension:     false,
		SchemaVersion:           1,
		AuthorizedSignatures:    0,
		EKUS:                    emptyEkus,
		ApplicationPolicies:     emptyEkus,
	})
	s.CertTemplate46 = graphTestContext.NewActiveDirectoryCertTemplate("certtemplate 4-6", sid, CertTemplateData{
		RequiresManagerApproval: false,
		AuthenticationEnabled:   true,
		EnrolleeSuppliesSubject: false,
		SubjectAltRequireUPN:    true,
		SubjectAltRequireSPN:    false,
		NoSecurityExtension:     false,
		SchemaVersion:           1,
		AuthorizedSignatures:    0,
		EKUS:                    emptyEkus,
		ApplicationPolicies:     emptyEkus,
	})

	graphTestContext.NewRelationship(s.AuthStore4, s.Domain4, ad.NTAuthStoreFor)
	graphTestContext.NewRelationship(s.RootCA4, s.Domain4, ad.RootCAFor)
	graphTestContext.NewRelationship(s.EnterpriseCA4, s.AuthStore4, ad.TrustedForNTAuth)
	graphTestContext.NewRelationship(s.EnterpriseCA4, s.RootCA4, ad.EnterpriseCAFor)
	graphTestContext.NewRelationship(s.Group41, s.EnterpriseCA4, ad.Enroll)
	graphTestContext.NewRelationship(s.Group41, s.CertTemplate41, ad.Enroll)
	graphTestContext.NewRelationship(s.Group42, s.EnterpriseCA4, ad.Enroll)
	graphTestContext.NewRelationship(s.Group42, s.CertTemplate42, ad.Enroll)
	graphTestContext.NewRelationship(s.Group43, s.EnterpriseCA4, ad.Enroll)
	graphTestContext.NewRelationship(s.Group43, s.CertTemplate43, ad.Enroll)
	graphTestContext.NewRelationship(s.Group44, s.EnterpriseCA4, ad.Enroll)
	graphTestContext.NewRelationship(s.Group44, s.CertTemplate44, ad.Enroll)
	graphTestContext.NewRelationship(s.Group45, s.EnterpriseCA4, ad.Enroll)
	graphTestContext.NewRelationship(s.Group45, s.CertTemplate45, ad.Enroll)
	graphTestContext.NewRelationship(s.Group46, s.EnterpriseCA4, ad.Enroll)
	graphTestContext.NewRelationship(s.Group46, s.CertTemplate46, ad.Enroll)

	graphTestContext.NewRelationship(s.Group47, s.EnterpriseCA1, ad.Enroll)
	graphTestContext.NewRelationship(s.Group47, s.CertTemplate1, ad.Enroll)

	graphTestContext.NewRelationship(s.CertTemplate41, s.EnterpriseCA4, ad.PublishedTo)
	graphTestContext.NewRelationship(s.CertTemplate42, s.EnterpriseCA4, ad.PublishedTo)
	graphTestContext.NewRelationship(s.CertTemplate43, s.EnterpriseCA4, ad.PublishedTo)
	graphTestContext.NewRelationship(s.CertTemplate44, s.EnterpriseCA4, ad.PublishedTo)
	graphTestContext.NewRelationship(s.CertTemplate45, s.EnterpriseCA4, ad.PublishedTo)
	graphTestContext.NewRelationship(s.CertTemplate46, s.EnterpriseCA4, ad.PublishedTo)
}

type EnrollOnBehalfOfHarnessTwo struct {
	Domain2        *graph.Node
	AuthStore2     *graph.Node
	RootCA2        *graph.Node
	EnterpriseCA2  *graph.Node
	CertTemplate21 *graph.Node
	CertTemplate22 *graph.Node
	CertTemplate23 *graph.Node
	CertTemplate24 *graph.Node
	CertTemplate25 *graph.Node
}

func (s *EnrollOnBehalfOfHarnessTwo) Setup(gt *GraphTestContext) {
	certRequestAgentEKU := make([]string, 0)
	certRequestAgentEKU = append(certRequestAgentEKU, adAnalysis.EkuCertRequestAgent)
	emptyAppPolicies := make([]string, 0)
	sid := RandomDomainSID()
	s.Domain2 = gt.NewActiveDirectoryDomain("domain2", sid, false, true)
	s.AuthStore2 = gt.NewActiveDirectoryNTAuthStore("authstore2", sid)
	s.RootCA2 = gt.NewActiveDirectoryRootCA("rca2", sid)
	s.EnterpriseCA2 = gt.NewActiveDirectoryEnterpriseCA("eca2", sid)
	s.CertTemplate21 = gt.NewActiveDirectoryCertTemplate("certtemplate2-1", sid, CertTemplateData{
		RequiresManagerApproval: false,
		AuthenticationEnabled:   false,
		EnrolleeSuppliesSubject: false,
		SubjectAltRequireUPN:    false,
		SubjectAltRequireSPN:    false,
		NoSecurityExtension:     false,
		SchemaVersion:           1,
		AuthorizedSignatures:    0,
		EKUS:                    certRequestAgentEKU,
		ApplicationPolicies:     emptyAppPolicies,
	})
	s.CertTemplate22 = gt.NewActiveDirectoryCertTemplate("certtemplate2-2", sid, CertTemplateData{
		RequiresManagerApproval: false,
		AuthenticationEnabled:   false,
		EnrolleeSuppliesSubject: false,
		SubjectAltRequireUPN:    false,
		SubjectAltRequireSPN:    false,
		NoSecurityExtension:     false,
		SchemaVersion:           1,
		AuthorizedSignatures:    0,
		EKUS:                    []string{adAnalysis.EkuCertRequestAgent, adAnalysis.EkuAnyPurpose},
		ApplicationPolicies:     emptyAppPolicies,
	})
	s.CertTemplate23 = gt.NewActiveDirectoryCertTemplate("certtemplate2-3", sid, CertTemplateData{
		RequiresManagerApproval: false,
		AuthenticationEnabled:   false,
		EnrolleeSuppliesSubject: false,
		SubjectAltRequireUPN:    false,
		SubjectAltRequireSPN:    false,
		NoSecurityExtension:     false,
		SchemaVersion:           2,
		AuthorizedSignatures:    1,
		EKUS:                    certRequestAgentEKU,
		ApplicationPolicies:     []string{adAnalysis.EkuCertRequestAgent},
	})
	s.CertTemplate24 = gt.NewActiveDirectoryCertTemplate("certtemplate2-4", sid, CertTemplateData{
		RequiresManagerApproval: false,
		AuthenticationEnabled:   false,
		EnrolleeSuppliesSubject: false,
		SubjectAltRequireUPN:    false,
		SubjectAltRequireSPN:    false,
		NoSecurityExtension:     false,
		SchemaVersion:           2,
		AuthorizedSignatures:    1,
		EKUS:                    emptyAppPolicies,
		ApplicationPolicies:     emptyAppPolicies,
	})
	s.CertTemplate25 = gt.NewActiveDirectoryCertTemplate("certtemplate2-5", sid, CertTemplateData{
		RequiresManagerApproval: false,
		AuthenticationEnabled:   false,
		EnrolleeSuppliesSubject: false,
		SubjectAltRequireUPN:    false,
		SubjectAltRequireSPN:    false,
		NoSecurityExtension:     false,
		SchemaVersion:           1,
		AuthorizedSignatures:    1,
		EKUS:                    emptyAppPolicies,
		ApplicationPolicies:     emptyAppPolicies,
	})

	gt.NewRelationship(s.AuthStore2, s.Domain2, ad.NTAuthStoreFor)
	gt.NewRelationship(s.RootCA2, s.Domain2, ad.RootCAFor)
	gt.NewRelationship(s.EnterpriseCA2, s.AuthStore2, ad.TrustedForNTAuth)
	gt.NewRelationship(s.EnterpriseCA2, s.RootCA2, ad.EnterpriseCAFor)
	gt.NewRelationship(s.CertTemplate21, s.EnterpriseCA2, ad.PublishedTo)
	gt.NewRelationship(s.CertTemplate22, s.EnterpriseCA2, ad.PublishedTo)
	gt.NewRelationship(s.CertTemplate23, s.EnterpriseCA2, ad.PublishedTo)
	gt.NewRelationship(s.CertTemplate24, s.EnterpriseCA2, ad.PublishedTo)
	gt.NewRelationship(s.CertTemplate25, s.EnterpriseCA2, ad.PublishedTo)
}

type EnrollOnBehalfOfHarnessOne struct {
	Domain1        *graph.Node
	AuthStore1     *graph.Node
	RootCA1        *graph.Node
	EnterpriseCA1  *graph.Node
	CertTemplate11 *graph.Node
	CertTemplate12 *graph.Node
	CertTemplate13 *graph.Node
}

func (s *EnrollOnBehalfOfHarnessOne) Setup(gt *GraphTestContext) {
	sid := RandomDomainSID()
	anyPurposeEkus := make([]string, 0)
	anyPurposeEkus = append(anyPurposeEkus, adAnalysis.EkuAnyPurpose)
	emptyAppPolicies := make([]string, 0)
	s.Domain1 = gt.NewActiveDirectoryDomain("domain1", sid, false, true)
	s.AuthStore1 = gt.NewActiveDirectoryNTAuthStore("authstore1", sid)
	s.RootCA1 = gt.NewActiveDirectoryRootCA("rca1", sid)
	s.EnterpriseCA1 = gt.NewActiveDirectoryEnterpriseCA("eca1", sid)
	s.CertTemplate11 = gt.NewActiveDirectoryCertTemplate("certtemplate1-1", sid, CertTemplateData{
		RequiresManagerApproval: false,
		AuthenticationEnabled:   false,
		EnrolleeSuppliesSubject: false,
		SubjectAltRequireUPN:    false,
		SubjectAltRequireSPN:    false,
		NoSecurityExtension:     false,
		SchemaVersion:           2,
		AuthorizedSignatures:    0,
		EKUS:                    anyPurposeEkus,
		ApplicationPolicies:     emptyAppPolicies,
	})
	s.CertTemplate12 = gt.NewActiveDirectoryCertTemplate("certtemplate1-2", sid, CertTemplateData{
		RequiresManagerApproval: false,
		AuthenticationEnabled:   false,
		EnrolleeSuppliesSubject: false,
		SubjectAltRequireUPN:    false,
		SubjectAltRequireSPN:    false,
		NoSecurityExtension:     false,
		SchemaVersion:           1,
		AuthorizedSignatures:    0,
		EKUS:                    anyPurposeEkus,
		ApplicationPolicies:     emptyAppPolicies,
	})
	s.CertTemplate13 = gt.NewActiveDirectoryCertTemplate("certtemplate1-3", sid, CertTemplateData{
		RequiresManagerApproval: false,
		AuthenticationEnabled:   false,
		EnrolleeSuppliesSubject: false,
		SubjectAltRequireUPN:    false,
		SubjectAltRequireSPN:    false,
		NoSecurityExtension:     false,
		SchemaVersion:           2,
		AuthorizedSignatures:    0,
		EKUS:                    anyPurposeEkus,
		ApplicationPolicies:     emptyAppPolicies,
	})

	gt.NewRelationship(s.AuthStore1, s.Domain1, ad.NTAuthStoreFor)
	gt.NewRelationship(s.RootCA1, s.Domain1, ad.RootCAFor)
	gt.NewRelationship(s.EnterpriseCA1, s.AuthStore1, ad.TrustedForNTAuth)
	gt.NewRelationship(s.EnterpriseCA1, s.RootCA1, ad.EnterpriseCAFor)
	gt.NewRelationship(s.CertTemplate11, s.EnterpriseCA1, ad.PublishedTo)
	gt.NewRelationship(s.CertTemplate12, s.EnterpriseCA1, ad.PublishedTo)
	gt.NewRelationship(s.CertTemplate13, s.EnterpriseCA1, ad.PublishedTo)
}

type ADCSGoldenCertHarness struct {
	NTAuthStore1  *graph.Node
	RootCA1       *graph.Node
	EnterpriseCA1 *graph.Node
	Computer1     *graph.Node
	Domain1       *graph.Node

	Domain2        *graph.Node
	RootCA2        *graph.Node
	NTAuthStore2   *graph.Node
	EnterpriseCA21 *graph.Node
	EnterpriseCA22 *graph.Node
	EnterpriseCA23 *graph.Node
	Computer21     *graph.Node
	Computer22     *graph.Node
	Computer23     *graph.Node

	NTAuthStore3  *graph.Node
	RootCA3       *graph.Node
	EnterpriseCA3 *graph.Node
	Computer3     *graph.Node
	Domain3       *graph.Node
}

func (s *ADCSGoldenCertHarness) Setup(graphTestContext *GraphTestContext) {
	//Positive test cases for GoldenCert edge
	sid := RandomDomainSID()
	s.Domain1 = graphTestContext.NewActiveDirectoryDomain("domain 1", sid, false, true)
	s.RootCA1 = graphTestContext.NewActiveDirectoryRootCA("rca 1", sid)
	s.NTAuthStore1 = graphTestContext.NewActiveDirectoryNTAuthStore("ntauthstore 1", sid)
	s.EnterpriseCA1 = graphTestContext.NewActiveDirectoryEnterpriseCA("eca 1", sid)
	s.Computer1 = graphTestContext.NewActiveDirectoryComputer("computer 1", sid)

	graphTestContext.NewRelationship(s.NTAuthStore1, s.Domain1, ad.NTAuthStoreFor)
	graphTestContext.NewRelationship(s.RootCA1, s.Domain1, ad.RootCAFor)
	graphTestContext.NewRelationship(s.EnterpriseCA1, s.NTAuthStore1, ad.TrustedForNTAuth)
	graphTestContext.NewRelationship(s.EnterpriseCA1, s.RootCA1, ad.EnterpriseCAFor)
	graphTestContext.NewRelationship(s.Computer1, s.EnterpriseCA1, ad.HostsCAService)

	sid = RandomDomainSID()
	s.Domain3 = graphTestContext.NewActiveDirectoryDomain("domain 3", sid, false, true)
	s.RootCA3 = graphTestContext.NewActiveDirectoryRootCA("rca 3", sid)
	s.NTAuthStore3 = graphTestContext.NewActiveDirectoryNTAuthStore("ntauthstore 3", sid)
	s.EnterpriseCA3 = graphTestContext.NewActiveDirectoryEnterpriseCA("eca 3", sid)
	s.Computer3 = graphTestContext.NewActiveDirectoryComputer("computer 3", sid)

	graphTestContext.NewRelationship(s.NTAuthStore3, s.Domain3, ad.NTAuthStoreFor)
	graphTestContext.NewRelationship(s.RootCA3, s.Domain3, ad.RootCAFor)
	graphTestContext.NewRelationship(s.EnterpriseCA3, s.NTAuthStore3, ad.TrustedForNTAuth)
	graphTestContext.NewRelationship(s.EnterpriseCA3, s.RootCA3, ad.IssuedSignedBy)
	graphTestContext.NewRelationship(s.Computer3, s.EnterpriseCA3, ad.HostsCAService)

	//Negative test cases for GoldenCert edge
	sid = RandomDomainSID()
	s.Domain2 = graphTestContext.NewActiveDirectoryDomain("domain 2", sid, false, true)
	s.RootCA2 = graphTestContext.NewActiveDirectoryRootCA("rca2", sid)
	s.NTAuthStore2 = graphTestContext.NewActiveDirectoryNTAuthStore("authstore2", sid)
	s.EnterpriseCA21 = graphTestContext.NewActiveDirectoryEnterpriseCA("eca 3", sid)
	s.EnterpriseCA22 = graphTestContext.NewActiveDirectoryEnterpriseCA("eca 4", sid)
	s.EnterpriseCA23 = graphTestContext.NewActiveDirectoryEnterpriseCA("eca 5", sid)
	s.Computer21 = graphTestContext.NewActiveDirectoryComputer("computer 3", sid)
	s.Computer22 = graphTestContext.NewActiveDirectoryComputer("computer 4", sid)
	s.Computer23 = graphTestContext.NewActiveDirectoryComputer("computer 5", sid)

	graphTestContext.NewRelationship(s.RootCA2, s.Domain2, ad.RootCAFor)
	graphTestContext.NewRelationship(s.NTAuthStore2, s.Domain2, ad.NTAuthStoreFor)
	graphTestContext.NewRelationship(s.EnterpriseCA23, s.NTAuthStore2, ad.TrustedForNTAuth)
	graphTestContext.NewRelationship(s.EnterpriseCA21, s.RootCA2, ad.EnterpriseCAFor)
	graphTestContext.NewRelationship(s.EnterpriseCA22, s.RootCA2, ad.IssuedSignedBy)
	graphTestContext.NewRelationship(s.Computer21, s.EnterpriseCA21, ad.HostsCAService)
	graphTestContext.NewRelationship(s.Computer22, s.EnterpriseCA22, ad.HostsCAService)
	graphTestContext.NewRelationship(s.Computer23, s.EnterpriseCA23, ad.HostsCAService)

}

type WeakCertBindingAndUPNCertMappingHarness struct {
	EnterpriseCA1 *graph.Node
	EnterpriseCA2 *graph.Node
	Computer1     *graph.Node
	Computer2     *graph.Node
	Computer3     *graph.Node
	Computer4     *graph.Node
	Computer5     *graph.Node
	Domain1       *graph.Node
	Domain2       *graph.Node
	Domain3       *graph.Node
}

func (s *WeakCertBindingAndUPNCertMappingHarness) Setup(graphTestContext *GraphTestContext) {
	domainSid1 := "S-1-5-21-2697957641-2271029196-387917394"
	domainSid2 := "S-1-5-21-2697957641-2271029196-387917395"
	domainSid3 := "S-1-5-21-2697957641-2271029196-387917396"

	// Set up ECA nodes
	s.EnterpriseCA1 = graphTestContext.NewActiveDirectoryEnterpriseCAWithThumbprint("EnterpriseCA1", domainSid1, "a")
	s.EnterpriseCA2 = graphTestContext.NewActiveDirectoryEnterpriseCAWithThumbprint("EnterpriseCA2", domainSid3, "b")

	// Set up Domain nodes
	s.Domain1 = graphTestContext.NewActiveDirectoryDomain("Domain1", domainSid1, false, true)
	s.Domain2 = graphTestContext.NewActiveDirectoryDomain("Domain2", domainSid2, false, true)
	s.Domain3 = graphTestContext.NewActiveDirectoryDomain("Domain3", domainSid3, false, true)

	// Set up Computer nodes
	s.Computer1 = graphTestContext.NewActiveDirectoryComputer("Computer1", domainSid1)
	s.Computer1.Properties.Set(ad.CertificateMappingMethodsRaw.String(), "4")
	graphTestContext.UpdateNode(s.Computer1)

	s.Computer2 = graphTestContext.NewActiveDirectoryComputer("Computer2", domainSid2)
	s.Computer2.Properties.Set(ad.CertificateMappingMethodsRaw.String(), "11")
	graphTestContext.UpdateNode(s.Computer2)

	s.Computer3 = graphTestContext.NewActiveDirectoryComputer("Computer3", domainSid2)
	s.Computer3.Properties.Set(ad.CertificateMappingMethodsRaw.String(), "31")
	graphTestContext.UpdateNode(s.Computer3)

	s.Computer4 = graphTestContext.NewActiveDirectoryComputer("Computer4", domainSid2)
	s.Computer4.Properties.Set(ad.CertificateMappingMethodsRaw.String(), "-1")
	graphTestContext.UpdateNode(s.Computer4)

	s.Computer5 = graphTestContext.NewActiveDirectoryComputer("Computer5", domainSid3)
	s.Computer5.Properties.Set(ad.CertificateMappingMethodsRaw.String(), "15")
	graphTestContext.UpdateNode(s.Computer5)

	// Set up edges from ECA nodes
	graphTestContext.NewRelationship(s.EnterpriseCA1, s.Computer1, ad.CanAbuseUPNCertMapping)
	graphTestContext.NewRelationship(s.EnterpriseCA1, s.Computer1, ad.CanAbuseWeakCertBinding)
	graphTestContext.NewRelationship(s.EnterpriseCA1, s.Computer2, ad.CanAbuseWeakCertBinding)
	graphTestContext.NewRelationship(s.EnterpriseCA1, s.Computer3, ad.CanAbuseUPNCertMapping)

	graphTestContext.NewRelationship(s.EnterpriseCA2, s.Computer5, ad.CanAbuseUPNCertMapping)

	// Set up edges from Computer nodes
	graphTestContext.NewRelationship(s.Computer1, s.Domain1, ad.DCFor)
	graphTestContext.NewRelationship(s.Computer2, s.Domain2, ad.DCFor)
	graphTestContext.NewRelationship(s.Computer3, s.Domain2, ad.DCFor)
	graphTestContext.NewRelationship(s.Computer4, s.Domain2, ad.DCFor)
	graphTestContext.NewRelationship(s.Computer5, s.Domain3, ad.DCFor)

	// Set up edges from Domain nodes
	graphTestContext.NewRelationship(s.Domain1, s.Domain2, ad.TrustedBy, graph.AsProperties(graph.PropertyMap{ad.TrustType: "ParentChild"}))
	graphTestContext.NewRelationship(s.Domain2, s.Domain3, ad.TrustedBy, graph.AsProperties(graph.PropertyMap{ad.TrustType: "External"}))
}

type IssuedSignedByHarness struct {
	RootCA1       *graph.Node
	RootCA2       *graph.Node
	EnterpriseCA1 *graph.Node
	EnterpriseCA2 *graph.Node
	EnterpriseCA3 *graph.Node
}

func (s *IssuedSignedByHarness) Setup(graphTestContext *GraphTestContext) {
	sid := RandomDomainSID()
	s.RootCA1 = graphTestContext.NewActiveDirectoryRootCAWithThumbprint("rca1", sid, "a")
	s.RootCA2 = graphTestContext.NewActiveDirectoryRootCAWithThumbprint("rca2", sid, "b")
	s.EnterpriseCA1 = graphTestContext.NewActiveDirectoryEnterpriseCAWithThumbprint("eca1", sid, "c")
	s.EnterpriseCA2 = graphTestContext.NewActiveDirectoryEnterpriseCAWithThumbprint("eca2", sid, "d")
	s.EnterpriseCA3 = graphTestContext.NewActiveDirectoryEnterpriseCAWithThumbprint("eca2", sid, "e")

	s.RootCA1.Properties.Set(ad.CertChain.String(), []string{"a"})
	s.RootCA2.Properties.Set(ad.CertChain.String(), []string{"b", "a"})
	s.EnterpriseCA1.Properties.Set(ad.CertChain.String(), []string{"c", "b", "a"})
	s.EnterpriseCA2.Properties.Set(ad.CertChain.String(), []string{"d", "c", "b", "a"})
	s.EnterpriseCA3.Properties.Set(ad.CertChain.String(), []string{"e"})

	graphTestContext.UpdateNode(s.RootCA1)
	graphTestContext.UpdateNode(s.RootCA2)
	graphTestContext.UpdateNode(s.EnterpriseCA1)
	graphTestContext.UpdateNode(s.EnterpriseCA2)
	graphTestContext.UpdateNode(s.EnterpriseCA3)
}

type TrustedForNTAuthHarness struct {
	EnterpriseCA1 *graph.Node
	EnterpriseCA2 *graph.Node
	EnterpriseCA3 *graph.Node

	NTAuthStore *graph.Node

	Domain *graph.Node
}

func (s *TrustedForNTAuthHarness) Setup(graphTestContext *GraphTestContext) {
	sid := RandomDomainSID()

	s.Domain = graphTestContext.NewActiveDirectoryDomain("domain", sid, false, true)

	s.NTAuthStore = graphTestContext.NewActiveDirectoryNTAuthStore("ntauthstore", sid)

	s.EnterpriseCA1 = graphTestContext.NewActiveDirectoryEnterpriseCAWithThumbprint("eca 1", sid, "a")

	s.EnterpriseCA2 = graphTestContext.NewActiveDirectoryEnterpriseCAWithThumbprint("eca 2", sid, "b")

	s.EnterpriseCA3 = graphTestContext.NewActiveDirectoryEnterpriseCA("eca 3", sid)
}

type ESC3Harness1 struct {
	Computer1     *graph.Node
	User1         *graph.Node
	User2         *graph.Node
	User3         *graph.Node
	Group1        *graph.Node
	Group2        *graph.Node
	CertTemplate0 *graph.Node
	CertTemplate1 *graph.Node
	CertTemplate2 *graph.Node
	CertTemplate3 *graph.Node
	EnterpriseCA1 *graph.Node
	EnterpriseCA2 *graph.Node

	NTAuthStore *graph.Node
	RootCA      *graph.Node

	Domain *graph.Node
}

func (s *ESC3Harness1) Setup(graphTestContext *GraphTestContext) {
	sid := RandomDomainSID()
	emptyEkus := make([]string, 0)
	s.Computer1 = graphTestContext.NewActiveDirectoryComputer("Computer1", sid)
	s.User1 = graphTestContext.NewActiveDirectoryUser("User1", sid)
	s.User2 = graphTestContext.NewActiveDirectoryUser("User2", sid)
	s.User3 = graphTestContext.NewActiveDirectoryUser("User3", sid)
	s.Group1 = graphTestContext.NewActiveDirectoryGroup("Group1", sid)
	s.Group2 = graphTestContext.NewActiveDirectoryGroup("Group2", sid)
	s.CertTemplate0 = graphTestContext.NewActiveDirectoryCertTemplate("CertTemplate0", sid, CertTemplateData{
		RequiresManagerApproval: false,
		AuthenticationEnabled:   true,
		EnrolleeSuppliesSubject: false,
		SubjectAltRequireUPN:    true,
		SubjectAltRequireSPN:    false,
		NoSecurityExtension:     false,
		SchemaVersion:           1,
		AuthorizedSignatures:    0,
		EKUS:                    emptyEkus,
		ApplicationPolicies:     emptyEkus,
	})
	s.CertTemplate1 = graphTestContext.NewActiveDirectoryCertTemplate("CertTemplate1", sid, CertTemplateData{
		RequiresManagerApproval: false,
		AuthenticationEnabled:   false,
		EnrolleeSuppliesSubject: false,
		SubjectAltRequireUPN:    false,
		SubjectAltRequireSPN:    false,
		NoSecurityExtension:     false,
		SchemaVersion:           2,
		AuthorizedSignatures:    0,
		EKUS:                    emptyEkus,
		ApplicationPolicies:     emptyEkus,
	})
	s.CertTemplate2 = graphTestContext.NewActiveDirectoryCertTemplate("CertTemplate2", sid, CertTemplateData{
		RequiresManagerApproval: false,
		AuthenticationEnabled:   true,
		EnrolleeSuppliesSubject: false,
		SubjectAltRequireUPN:    true,
		SubjectAltRequireSPN:    false,
		NoSecurityExtension:     false,
		SchemaVersion:           1,
		AuthorizedSignatures:    0,
		EKUS:                    emptyEkus,
		ApplicationPolicies:     emptyEkus,
	})
	s.CertTemplate3 = graphTestContext.NewActiveDirectoryCertTemplate("CertTemplate3", sid, CertTemplateData{
		RequiresManagerApproval: false,
		AuthenticationEnabled:   false,
		EnrolleeSuppliesSubject: false,
		SubjectAltRequireUPN:    false,
		SubjectAltRequireSPN:    false,
		NoSecurityExtension:     false,
		SchemaVersion:           1,
		AuthorizedSignatures:    0,
		EKUS:                    emptyEkus,
		ApplicationPolicies:     emptyEkus,
	})
	s.EnterpriseCA1 = graphTestContext.NewActiveDirectoryEnterpriseCA("EnterpriseCA1", sid)
	s.EnterpriseCA2 = graphTestContext.NewActiveDirectoryEnterpriseCA("EnterpriseCA2", sid)
	s.NTAuthStore = graphTestContext.NewActiveDirectoryNTAuthStore("NTAuthStore", sid)
	s.RootCA = graphTestContext.NewActiveDirectoryRootCA("NTAuthStore", sid)
	s.Domain = graphTestContext.NewActiveDirectoryDomain("ESC3-1Domain", sid, false, true)

	graphTestContext.NewRelationship(s.Computer1, s.CertTemplate0, ad.Enroll)
	graphTestContext.NewRelationship(s.Computer1, s.EnterpriseCA1, ad.Enroll)
	graphTestContext.NewRelationship(s.CertTemplate0, s.CertTemplate0, ad.EnrollOnBehalfOf)
	graphTestContext.NewRelationship(s.CertTemplate0, s.EnterpriseCA1, ad.PublishedTo)
	graphTestContext.NewRelationship(s.User3, s.CertTemplate1, ad.Enroll)
	graphTestContext.NewRelationship(s.Group2, s.CertTemplate1, ad.Enroll)
	graphTestContext.NewRelationship(s.Group2, s.Group1, ad.MemberOf)
	graphTestContext.NewRelationship(s.User2, s.Group1, ad.MemberOf)
	graphTestContext.NewRelationship(s.User1, s.CertTemplate3, ad.GenericAll)
	graphTestContext.NewRelationship(s.User1, s.Group1, ad.MemberOf)
	graphTestContext.NewRelationship(s.User1, s.EnterpriseCA2, ad.Enroll)
	graphTestContext.NewRelationship(s.Group1, s.EnterpriseCA1, ad.Enroll)
	graphTestContext.NewRelationship(s.Group1, s.CertTemplate2, ad.AllExtendedRights)
	graphTestContext.NewRelationship(s.CertTemplate1, s.EnterpriseCA1, ad.PublishedTo)
	graphTestContext.NewRelationship(s.CertTemplate1, s.CertTemplate2, ad.EnrollOnBehalfOf)
	graphTestContext.NewRelationship(s.CertTemplate2, s.EnterpriseCA1, ad.PublishedTo)
	graphTestContext.NewRelationship(s.CertTemplate3, s.CertTemplate2, ad.EnrollOnBehalfOf)
	graphTestContext.NewRelationship(s.CertTemplate3, s.EnterpriseCA2, ad.PublishedTo)
	graphTestContext.NewRelationship(s.EnterpriseCA1, s.NTAuthStore, ad.TrustedForNTAuth)
	graphTestContext.NewRelationship(s.EnterpriseCA1, s.RootCA, ad.IssuedSignedBy)
	graphTestContext.NewRelationship(s.NTAuthStore, s.Domain, ad.NTAuthStoreFor)
	graphTestContext.NewRelationship(s.RootCA, s.Domain, ad.RootCAFor)

	s.EnterpriseCA1.Properties.Set(ad.EnrollmentAgentRestrictionsCollected.String(), true)
	s.EnterpriseCA1.Properties.Set(ad.HasEnrollmentAgentRestrictions.String(), false)
	graphTestContext.UpdateNode(s.EnterpriseCA1)
}

type ESC3Harness2 struct {
	User1         *graph.Node
	User2         *graph.Node
	User3         *graph.Node
	Group1        *graph.Node
	CertTemplate1 *graph.Node
	CertTemplate2 *graph.Node
	CertTemplate3 *graph.Node
	CertTemplate4 *graph.Node
	EnterpriseCA1 *graph.Node

	NTAuthStore *graph.Node
	RootCA      *graph.Node

	Domain *graph.Node
}

func (s *ESC3Harness2) Setup(c *GraphTestContext) {
	sid := RandomDomainSID()
	emptyEkus := make([]string, 0)
	s.User1 = c.NewActiveDirectoryUser("User1", sid)
	s.User2 = c.NewActiveDirectoryUser("User2", sid)
	s.User3 = c.NewActiveDirectoryUser("User3", sid)
	s.Group1 = c.NewActiveDirectoryGroup("Group1", sid)
	s.CertTemplate1 = c.NewActiveDirectoryCertTemplate("CertTemplate1", sid, CertTemplateData{
		RequiresManagerApproval: false,
		AuthenticationEnabled:   true,
		EnrolleeSuppliesSubject: false,
		SubjectAltRequireUPN:    false,
		SubjectAltRequireSPN:    false,
		NoSecurityExtension:     false,
		SchemaVersion:           2,
		AuthorizedSignatures:    0,
		EKUS:                    emptyEkus,
		ApplicationPolicies:     emptyEkus,
	})
	s.CertTemplate2 = c.NewActiveDirectoryCertTemplate("CertTemplate2", sid, CertTemplateData{
		RequiresManagerApproval: false,
		AuthenticationEnabled:   true,
		EnrolleeSuppliesSubject: false,
		SubjectAltRequireUPN:    true,
		SubjectAltRequireSPN:    false,
		NoSecurityExtension:     false,
		SchemaVersion:           1,
		AuthorizedSignatures:    0,
		EKUS:                    emptyEkus,
		ApplicationPolicies:     emptyEkus,
	})
	s.CertTemplate3 = c.NewActiveDirectoryCertTemplate("CertTemplate3", sid, CertTemplateData{
		RequiresManagerApproval: false,
		AuthenticationEnabled:   true,
		EnrolleeSuppliesSubject: false,
		SubjectAltRequireUPN:    true,
		SubjectAltRequireSPN:    false,
		NoSecurityExtension:     false,
		SubjectAltRequireDNS:    true,
		SchemaVersion:           1,
		AuthorizedSignatures:    0,
		EKUS:                    emptyEkus,
		ApplicationPolicies:     emptyEkus,
	})
	s.CertTemplate4 = c.NewActiveDirectoryCertTemplate("CertTemplate4", sid, CertTemplateData{
		RequiresManagerApproval: false,
		AuthenticationEnabled:   true,
		EnrolleeSuppliesSubject: false,
		SubjectAltRequireUPN:    true,
		SubjectAltRequireSPN:    false,
		NoSecurityExtension:     false,
		SchemaVersion:           1,
		AuthorizedSignatures:    0,
		EKUS:                    emptyEkus,
		ApplicationPolicies:     emptyEkus,
	})
	s.EnterpriseCA1 = c.NewActiveDirectoryEnterpriseCA("EnterpriseCA1", sid)
	s.NTAuthStore = c.NewActiveDirectoryNTAuthStore("NTAuthStore", sid)
	s.RootCA = c.NewActiveDirectoryRootCA("RootCA", sid)
	s.Domain = c.NewActiveDirectoryDomain("ESC3-1Domain", sid, false, true)

	c.NewRelationship(s.User2, s.Group1, ad.MemberOf)
	c.NewRelationship(s.User1, s.Group1, ad.MemberOf)
	c.NewRelationship(s.User1, s.CertTemplate2, ad.DelegatedEnrollmentAgent)
	c.NewRelationship(s.User3, s.CertTemplate3, ad.DelegatedEnrollmentAgent)
	c.NewRelationship(s.Group1, s.CertTemplate1, ad.Enroll)
	c.NewRelationship(s.Group1, s.EnterpriseCA1, ad.Enroll)
	c.NewRelationship(s.Group1, s.CertTemplate2, ad.AllExtendedRights)
	c.NewRelationship(s.User3, s.CertTemplate3, ad.Enroll)
	c.NewRelationship(s.User3, s.EnterpriseCA1, ad.Enroll)
	c.NewRelationship(s.Group1, s.CertTemplate4, ad.Enroll)
	c.NewRelationship(s.CertTemplate1, s.EnterpriseCA1, ad.PublishedTo)
	c.NewRelationship(s.CertTemplate1, s.CertTemplate2, ad.EnrollOnBehalfOf)
	c.NewRelationship(s.CertTemplate1, s.CertTemplate4, ad.EnrollOnBehalfOf)
	c.NewRelationship(s.CertTemplate3, s.CertTemplate3, ad.EnrollOnBehalfOf)
	c.NewRelationship(s.CertTemplate3, s.EnterpriseCA1, ad.PublishedTo)
	c.NewRelationship(s.CertTemplate2, s.EnterpriseCA1, ad.PublishedTo)
	c.NewRelationship(s.CertTemplate4, s.EnterpriseCA1, ad.PublishedTo)
	c.NewRelationship(s.EnterpriseCA1, s.NTAuthStore, ad.TrustedForNTAuth)
	c.NewRelationship(s.EnterpriseCA1, s.RootCA, ad.IssuedSignedBy)
	c.NewRelationship(s.NTAuthStore, s.Domain, ad.NTAuthStoreFor)
	c.NewRelationship(s.RootCA, s.Domain, ad.RootCAFor)

	s.EnterpriseCA1.Properties.Set(ad.EnrollmentAgentRestrictionsCollected.String(), true)
	s.EnterpriseCA1.Properties.Set(ad.HasEnrollmentAgentRestrictions.String(), true)
	c.UpdateNode(s.EnterpriseCA1)
}

type ESC3Harness3 struct {
	CertTemplate1 *graph.Node
	CertTemplate2 *graph.Node
	Domain        *graph.Node
	EnterpriseCA1 *graph.Node
	Group1        *graph.Node
	NTAuthStore   *graph.Node
	RootCA        *graph.Node
	User2         *graph.Node
}

func (s *ESC3Harness3) Setup(c *GraphTestContext) {
	sid := RandomDomainSID()
	emptyEkus := make([]string, 0)
	s.User2 = c.NewActiveDirectoryUser("User2", sid)
	s.Group1 = c.NewActiveDirectoryGroup("Group1", sid)
	s.CertTemplate1 = c.NewActiveDirectoryCertTemplate("CertTemplate1", sid, CertTemplateData{
		RequiresManagerApproval: false,
		AuthenticationEnabled:   true,
		EnrolleeSuppliesSubject: false,
		SubjectAltRequireUPN:    false,
		SubjectAltRequireSPN:    false,
		NoSecurityExtension:     false,
		SchemaVersion:           2,
		AuthorizedSignatures:    0,
		EKUS:                    emptyEkus,
		ApplicationPolicies:     emptyEkus,
	})
	s.CertTemplate2 = c.NewActiveDirectoryCertTemplate("CertTemplate2", sid, CertTemplateData{
		RequiresManagerApproval: false,
		AuthenticationEnabled:   true,
		EnrolleeSuppliesSubject: false,
		SubjectAltRequireUPN:    true,
		SubjectAltRequireSPN:    false,
		NoSecurityExtension:     false,
		SchemaVersion:           1,
		AuthorizedSignatures:    0,
		EKUS:                    emptyEkus,
		ApplicationPolicies:     emptyEkus,
	})
	s.EnterpriseCA1 = c.NewActiveDirectoryEnterpriseCA("EnterpriseCA1", sid)
	s.NTAuthStore = c.NewActiveDirectoryNTAuthStore("NTAuthStore", sid)
	s.RootCA = c.NewActiveDirectoryRootCA("RootCA", sid)
	s.Domain = c.NewActiveDirectoryDomain("ESC3-1Domain", sid, false, true)

	c.NewRelationship(s.User2, s.Group1, ad.MemberOf)
	c.NewRelationship(s.Group1, s.CertTemplate1, ad.Enroll)
	c.NewRelationship(s.Group1, s.EnterpriseCA1, ad.Enroll)
	c.NewRelationship(s.Group1, s.CertTemplate2, ad.AllExtendedRights)
	c.NewRelationship(s.CertTemplate1, s.EnterpriseCA1, ad.PublishedTo)
	c.NewRelationship(s.CertTemplate1, s.CertTemplate2, ad.EnrollOnBehalfOf)
	c.NewRelationship(s.CertTemplate2, s.EnterpriseCA1, ad.PublishedTo)
	c.NewRelationship(s.EnterpriseCA1, s.NTAuthStore, ad.TrustedForNTAuth)
	c.NewRelationship(s.EnterpriseCA1, s.RootCA, ad.IssuedSignedBy)
	c.NewRelationship(s.NTAuthStore, s.Domain, ad.NTAuthStoreFor)
	c.NewRelationship(s.RootCA, s.Domain, ad.RootCAFor)

	s.EnterpriseCA1.Properties.Set(ad.EnrollmentAgentRestrictionsCollected.String(), false)
	c.UpdateNode(s.EnterpriseCA1)
}

type ESC9aPrincipalHarness struct {
	CertTemplate *graph.Node
	DC           *graph.Node
	Domain       *graph.Node
	EnterpriseCA *graph.Node
	Group0       *graph.Node
	Group1       *graph.Node
	Group2       *graph.Node
	Group3       *graph.Node
	Group4       *graph.Node
	Group5       *graph.Node
	Group6       *graph.Node
	NTAuthStore  *graph.Node
	RootCA       *graph.Node
	User1        *graph.Node
	User2        *graph.Node
}

func (s *ESC9aPrincipalHarness) Setup(graphTestContext *GraphTestContext) {
	domainSid := RandomDomainSID()
	s.CertTemplate = graphTestContext.NewActiveDirectoryCertTemplate("CertTemplate", domainSid, CertTemplateData{
		ApplicationPolicies:     []string{},
		AuthenticationEnabled:   true,
		AuthorizedSignatures:    0,
		EKUS:                    []string{},
		EnrolleeSuppliesSubject: false,
		NoSecurityExtension:     true,
		RequiresManagerApproval: false,
		SchemaVersion:           1,
		SubjectAltRequireEmail:  false,
		SubjectAltRequireSPN:    false,
		SubjectAltRequireUPN:    true,
	})
	s.DC = graphTestContext.NewActiveDirectoryComputer("DC", domainSid)
	s.Domain = graphTestContext.NewActiveDirectoryDomain("Domain", domainSid, false, true)
	s.EnterpriseCA = graphTestContext.NewActiveDirectoryEnterpriseCA("EnterpriseCA", domainSid)
	s.Group0 = graphTestContext.NewActiveDirectoryGroup("Group0", domainSid)
	s.Group1 = graphTestContext.NewActiveDirectoryGroup("Group1", domainSid)
	s.Group2 = graphTestContext.NewActiveDirectoryGroup("Group2", domainSid)
	s.Group3 = graphTestContext.NewActiveDirectoryGroup("Group3", domainSid)
	s.Group4 = graphTestContext.NewActiveDirectoryGroup("Group4", domainSid)
	s.Group5 = graphTestContext.NewActiveDirectoryGroup("Group5", domainSid)
	s.Group6 = graphTestContext.NewActiveDirectoryGroup("Group6", domainSid)
	s.NTAuthStore = graphTestContext.NewActiveDirectoryNTAuthStore("NTAuthStore", domainSid)
	s.RootCA = graphTestContext.NewActiveDirectoryRootCA("RootCA", domainSid)
	s.User1 = graphTestContext.NewActiveDirectoryUser("User1", domainSid)
	s.User2 = graphTestContext.NewActiveDirectoryUser("User2", domainSid)
	graphTestContext.NewRelationship(s.RootCA, s.Domain, ad.RootCAFor)
	graphTestContext.NewRelationship(s.EnterpriseCA, s.RootCA, ad.IssuedSignedBy)
	graphTestContext.NewRelationship(s.NTAuthStore, s.Domain, ad.NTAuthStoreFor)
	graphTestContext.NewRelationship(s.EnterpriseCA, s.NTAuthStore, ad.TrustedForNTAuth)
	graphTestContext.NewRelationship(s.EnterpriseCA, s.DC, ad.CanAbuseWeakCertBinding)
	graphTestContext.NewRelationship(s.DC, s.Domain, ad.DCFor)
	graphTestContext.NewRelationship(s.CertTemplate, s.EnterpriseCA, ad.PublishedTo)
	graphTestContext.NewRelationship(s.Group1, s.User1, ad.GenericAll)
	graphTestContext.NewRelationship(s.Group2, s.User1, ad.GenericWrite)
	graphTestContext.NewRelationship(s.Group6, s.User1, ad.AllExtendedRights)
	graphTestContext.NewRelationship(s.Group3, s.User1, ad.WriteDACL)
	graphTestContext.NewRelationship(s.Group4, s.User1, ad.WriteOwner)
	graphTestContext.NewRelationship(s.Group5, s.User1, ad.WriteOwner)
	graphTestContext.NewRelationship(s.User2, s.User2, ad.GenericAll)
	graphTestContext.NewRelationship(s.User1, s.Group0, ad.MemberOf)
	graphTestContext.NewRelationship(s.User2, s.Group0, ad.MemberOf)
	graphTestContext.NewRelationship(s.Group0, s.CertTemplate, ad.Enroll)
	graphTestContext.NewRelationship(s.Group0, s.EnterpriseCA, ad.Enroll)
}

type ESC9aHarness1 struct {
	CertTemplate1 *graph.Node
	CertTemplate2 *graph.Node
	CertTemplate3 *graph.Node
	CertTemplate4 *graph.Node
	CertTemplate5 *graph.Node
	CertTemplate6 *graph.Node
	CertTemplate7 *graph.Node
	CertTemplate8 *graph.Node
	DC            *graph.Node
	Domain        *graph.Node
	EnterpriseCA  *graph.Node
	Group0        *graph.Node
	Group1        *graph.Node
	Group2        *graph.Node
	Group3        *graph.Node
	Group4        *graph.Node
	Group5        *graph.Node
	Group6        *graph.Node
	Group7        *graph.Node
	Group8        *graph.Node
	NTAuthStore   *graph.Node
	RootCA        *graph.Node
	User1         *graph.Node
	User2         *graph.Node
	User3         *graph.Node
	User4         *graph.Node
	User5         *graph.Node
	User6         *graph.Node
	User7         *graph.Node
	User8         *graph.Node
}

func (s *ESC9aHarness1) Setup(graphTestContext *GraphTestContext) {
	domainSid := RandomDomainSID()
	s.CertTemplate1 = graphTestContext.NewActiveDirectoryCertTemplate("CertTemplate1", domainSid, CertTemplateData{
		ApplicationPolicies:     []string{},
		AuthenticationEnabled:   true,
		AuthorizedSignatures:    0,
		EKUS:                    []string{},
		EnrolleeSuppliesSubject: false,
		NoSecurityExtension:     true,
		RequiresManagerApproval: false,
		SchemaVersion:           2,
		SubjectAltRequireEmail:  false,
		SubjectAltRequireSPN:    false,
		SubjectAltRequireUPN:    true,
	})
	s.CertTemplate2 = graphTestContext.NewActiveDirectoryCertTemplate("CertTemplate2", domainSid, CertTemplateData{
		ApplicationPolicies:     []string{},
		AuthenticationEnabled:   true,
		AuthorizedSignatures:    0,
		EKUS:                    []string{},
		EnrolleeSuppliesSubject: false,
		NoSecurityExtension:     true,
		RequiresManagerApproval: false,
		SchemaVersion:           1,
		SubjectAltRequireEmail:  false,
		SubjectAltRequireSPN:    false,
		SubjectAltRequireUPN:    true,
	})
	s.CertTemplate3 = graphTestContext.NewActiveDirectoryCertTemplate("CertTemplate3", domainSid, CertTemplateData{
		ApplicationPolicies:     []string{},
		AuthenticationEnabled:   true,
		AuthorizedSignatures:    0,
		EKUS:                    []string{},
		EnrolleeSuppliesSubject: false,
		NoSecurityExtension:     true,
		RequiresManagerApproval: false,
		SchemaVersion:           1,
		SubjectAltRequireEmail:  false,
		SubjectAltRequireSPN:    true,
		SubjectAltRequireUPN:    false,
	})
	s.CertTemplate4 = graphTestContext.NewActiveDirectoryCertTemplate("CertTemplate4", domainSid, CertTemplateData{
		ApplicationPolicies:     []string{},
		AuthenticationEnabled:   true,
		AuthorizedSignatures:    0,
		EKUS:                    []string{},
		EnrolleeSuppliesSubject: false,
		NoSecurityExtension:     true,
		RequiresManagerApproval: true,
		SchemaVersion:           1,
		SubjectAltRequireEmail:  false,
		SubjectAltRequireSPN:    false,
		SubjectAltRequireUPN:    true,
	})
	s.CertTemplate5 = graphTestContext.NewActiveDirectoryCertTemplate("CertTemplate5", domainSid, CertTemplateData{
		ApplicationPolicies:     []string{},
		AuthenticationEnabled:   false,
		AuthorizedSignatures:    0,
		EKUS:                    []string{},
		EnrolleeSuppliesSubject: false,
		NoSecurityExtension:     true,
		RequiresManagerApproval: false,
		SchemaVersion:           1,
		SubjectAltRequireEmail:  false,
		SubjectAltRequireSPN:    false,
		SubjectAltRequireUPN:    true,
	})
	s.CertTemplate6 = graphTestContext.NewActiveDirectoryCertTemplate("CertTemplate6", domainSid, CertTemplateData{
		ApplicationPolicies:     []string{},
		AuthenticationEnabled:   true,
		AuthorizedSignatures:    1,
		EKUS:                    []string{},
		EnrolleeSuppliesSubject: false,
		NoSecurityExtension:     true,
		RequiresManagerApproval: false,
		SchemaVersion:           2,
		SubjectAltRequireEmail:  false,
		SubjectAltRequireSPN:    false,
		SubjectAltRequireUPN:    true,
	})
	s.CertTemplate7 = graphTestContext.NewActiveDirectoryCertTemplate("CertTemplate7", domainSid, CertTemplateData{
		ApplicationPolicies:     []string{},
		AuthenticationEnabled:   true,
		AuthorizedSignatures:    0,
		EKUS:                    []string{},
		EnrolleeSuppliesSubject: false,
		NoSecurityExtension:     true,
		RequiresManagerApproval: false,
		SchemaVersion:           1,
		SubjectAltRequireEmail:  false,
		SubjectAltRequireSPN:    false,
		SubjectAltRequireUPN:    false,
	})
	s.CertTemplate8 = graphTestContext.NewActiveDirectoryCertTemplate("CertTemplate8", domainSid, CertTemplateData{
		ApplicationPolicies:     []string{},
		AuthenticationEnabled:   true,
		AuthorizedSignatures:    0,
		EKUS:                    []string{},
		EnrolleeSuppliesSubject: false,
		NoSecurityExtension:     false,
		RequiresManagerApproval: false,
		SchemaVersion:           1,
		SubjectAltRequireEmail:  false,
		SubjectAltRequireSPN:    false,
		SubjectAltRequireUPN:    true,
	})
	s.DC = graphTestContext.NewActiveDirectoryComputer("DC", domainSid)
	s.Domain = graphTestContext.NewActiveDirectoryDomain("Domain", domainSid, false, true)
	s.EnterpriseCA = graphTestContext.NewActiveDirectoryEnterpriseCA("EnterpriseCA", domainSid)
	s.Group0 = graphTestContext.NewActiveDirectoryGroup("Group0", domainSid)
	s.Group1 = graphTestContext.NewActiveDirectoryGroup("Group1", domainSid)
	s.Group2 = graphTestContext.NewActiveDirectoryGroup("Group2", domainSid)
	s.Group3 = graphTestContext.NewActiveDirectoryGroup("Group3", domainSid)
	s.Group4 = graphTestContext.NewActiveDirectoryGroup("Group4", domainSid)
	s.Group5 = graphTestContext.NewActiveDirectoryGroup("Group5", domainSid)
	s.Group6 = graphTestContext.NewActiveDirectoryGroup("Group6", domainSid)
	s.Group7 = graphTestContext.NewActiveDirectoryGroup("Group7", domainSid)
	s.Group8 = graphTestContext.NewActiveDirectoryGroup("Group8", domainSid)
	s.NTAuthStore = graphTestContext.NewActiveDirectoryNTAuthStore("NTAuthStore", domainSid)
	s.RootCA = graphTestContext.NewActiveDirectoryRootCA("RootCA", domainSid)
	s.User1 = graphTestContext.NewActiveDirectoryUser("User1", domainSid)
	s.User2 = graphTestContext.NewActiveDirectoryUser("User2", domainSid)
	s.User3 = graphTestContext.NewActiveDirectoryUser("User3", domainSid)
	s.User4 = graphTestContext.NewActiveDirectoryUser("User4", domainSid)
	s.User5 = graphTestContext.NewActiveDirectoryUser("User5", domainSid)
	s.User6 = graphTestContext.NewActiveDirectoryUser("User6", domainSid)
	s.User7 = graphTestContext.NewActiveDirectoryUser("User7", domainSid)
	s.User8 = graphTestContext.NewActiveDirectoryUser("User8", domainSid)
	graphTestContext.NewRelationship(s.CertTemplate2, s.EnterpriseCA, ad.PublishedTo)
	graphTestContext.NewRelationship(s.RootCA, s.Domain, ad.RootCAFor)
	graphTestContext.NewRelationship(s.EnterpriseCA, s.RootCA, ad.IssuedSignedBy)
	graphTestContext.NewRelationship(s.NTAuthStore, s.Domain, ad.NTAuthStoreFor)
	graphTestContext.NewRelationship(s.EnterpriseCA, s.NTAuthStore, ad.TrustedForNTAuth)
	graphTestContext.NewRelationship(s.EnterpriseCA, s.DC, ad.CanAbuseWeakCertBinding)
	graphTestContext.NewRelationship(s.DC, s.Domain, ad.DCFor)
	graphTestContext.NewRelationship(s.User3, s.CertTemplate3, ad.Enroll)
	graphTestContext.NewRelationship(s.CertTemplate3, s.EnterpriseCA, ad.PublishedTo)
	graphTestContext.NewRelationship(s.CertTemplate4, s.EnterpriseCA, ad.PublishedTo)
	graphTestContext.NewRelationship(s.User4, s.CertTemplate4, ad.Enroll)
	graphTestContext.NewRelationship(s.User2, s.CertTemplate2, ad.Enroll)
	graphTestContext.NewRelationship(s.Group0, s.EnterpriseCA, ad.Enroll)
	graphTestContext.NewRelationship(s.User2, s.Group0, ad.MemberOf)
	graphTestContext.NewRelationship(s.User3, s.Group0, ad.MemberOf)
	graphTestContext.NewRelationship(s.User4, s.Group0, ad.MemberOf)
	graphTestContext.NewRelationship(s.CertTemplate5, s.EnterpriseCA, ad.PublishedTo)
	graphTestContext.NewRelationship(s.User5, s.CertTemplate5, ad.Enroll)
	graphTestContext.NewRelationship(s.User5, s.Group0, ad.MemberOf)
	graphTestContext.NewRelationship(s.User6, s.Group0, ad.MemberOf)
	graphTestContext.NewRelationship(s.User6, s.CertTemplate6, ad.Enroll)
	graphTestContext.NewRelationship(s.CertTemplate6, s.EnterpriseCA, ad.PublishedTo)
	graphTestContext.NewRelationship(s.CertTemplate1, s.EnterpriseCA, ad.PublishedTo)
	graphTestContext.NewRelationship(s.User1, s.CertTemplate1, ad.Enroll)
	graphTestContext.NewRelationship(s.User1, s.Group0, ad.MemberOf)
	graphTestContext.NewRelationship(s.CertTemplate7, s.EnterpriseCA, ad.PublishedTo)
	graphTestContext.NewRelationship(s.User7, s.CertTemplate7, ad.Enroll)
	graphTestContext.NewRelationship(s.User7, s.Group0, ad.MemberOf)
	graphTestContext.NewRelationship(s.CertTemplate8, s.EnterpriseCA, ad.PublishedTo)
	graphTestContext.NewRelationship(s.User8, s.CertTemplate8, ad.Enroll)
	graphTestContext.NewRelationship(s.User8, s.Group0, ad.MemberOf)
	graphTestContext.NewRelationship(s.Group8, s.User8, ad.GenericAll)
	graphTestContext.NewRelationship(s.Group7, s.User7, ad.GenericAll)
	graphTestContext.NewRelationship(s.Group6, s.User6, ad.GenericAll)
	graphTestContext.NewRelationship(s.Group5, s.User5, ad.GenericAll)
	graphTestContext.NewRelationship(s.Group4, s.User4, ad.GenericAll)
	graphTestContext.NewRelationship(s.Group3, s.User3, ad.GenericAll)
	graphTestContext.NewRelationship(s.Group2, s.User2, ad.GenericAll)
	graphTestContext.NewRelationship(s.Group1, s.User1, ad.GenericAll)
}

type ESC9aHarness2 struct {
	CertTemplate1 *graph.Node
	CertTemplate2 *graph.Node
	CertTemplate3 *graph.Node
	Computer1     *graph.Node
	Computer2     *graph.Node
	Computer3     *graph.Node
	Computer4     *graph.Node
	Computer5     *graph.Node
	Computer6     *graph.Node
	DC            *graph.Node
	Domain        *graph.Node
	EnterpriseCA  *graph.Node
	Group0        *graph.Node
	Group1        *graph.Node
	Group2        *graph.Node
	Group3        *graph.Node
	Group4        *graph.Node
	Group5        *graph.Node
	Group6        *graph.Node
	NTAuthStore   *graph.Node
	RootCA        *graph.Node
	User1         *graph.Node
	User2         *graph.Node
	User3         *graph.Node
	User4         *graph.Node
	User5         *graph.Node
	User6         *graph.Node
}

func (s *ESC9aHarness2) Setup(graphTestContext *GraphTestContext) {
	domainSid := RandomDomainSID()
	s.CertTemplate1 = graphTestContext.NewActiveDirectoryCertTemplate("CertTemplate1", domainSid, CertTemplateData{
		ApplicationPolicies:        []string{},
		AuthenticationEnabled:      true,
		AuthorizedSignatures:       0,
		EKUS:                       []string{},
		EnrolleeSuppliesSubject:    false,
		NoSecurityExtension:        true,
		RequiresManagerApproval:    false,
		SchemaVersion:              2,
		SubjectAltRequireDNS:       false,
		SubjectAltRequireDomainDNS: false,
		SubjectAltRequireEmail:     true,
		SubjectAltRequireSPN:       false,
		SubjectAltRequireUPN:       true,
	})
	s.CertTemplate2 = graphTestContext.NewActiveDirectoryCertTemplate("CertTemplate2", domainSid, CertTemplateData{
		ApplicationPolicies:        []string{},
		AuthenticationEnabled:      true,
		AuthorizedSignatures:       0,
		EKUS:                       []string{},
		EnrolleeSuppliesSubject:    false,
		NoSecurityExtension:        true,
		RequiresManagerApproval:    false,
		SchemaVersion:              2,
		SubjectAltRequireDNS:       true,
		SubjectAltRequireDomainDNS: false,
		SubjectAltRequireEmail:     true,
		SubjectAltRequireSPN:       false,
		SubjectAltRequireUPN:       true,
	})
	s.CertTemplate3 = graphTestContext.NewActiveDirectoryCertTemplate("CertTemplate3", domainSid, CertTemplateData{
		ApplicationPolicies:        []string{},
		AuthenticationEnabled:      true,
		AuthorizedSignatures:       0,
		EKUS:                       []string{},
		EnrolleeSuppliesSubject:    false,
		NoSecurityExtension:        true,
		RequiresManagerApproval:    false,
		SchemaVersion:              2,
		SubjectAltRequireDNS:       false,
		SubjectAltRequireDomainDNS: true,
		SubjectAltRequireEmail:     true,
		SubjectAltRequireSPN:       false,
		SubjectAltRequireUPN:       true,
	})
	s.Computer1 = graphTestContext.NewActiveDirectoryComputer("Computer1", domainSid)
	s.Computer2 = graphTestContext.NewActiveDirectoryComputer("Computer2", domainSid)
	s.Computer3 = graphTestContext.NewActiveDirectoryComputer("Computer3", domainSid)
	s.Computer4 = graphTestContext.NewActiveDirectoryComputer("Computer4", domainSid)
	s.Computer5 = graphTestContext.NewActiveDirectoryComputer("Computer5", domainSid)
	s.Computer6 = graphTestContext.NewActiveDirectoryComputer("Computer6", domainSid)
	s.DC = graphTestContext.NewActiveDirectoryComputer("DC", domainSid)
	s.Domain = graphTestContext.NewActiveDirectoryDomain("Domain", domainSid, false, true)
	s.EnterpriseCA = graphTestContext.NewActiveDirectoryEnterpriseCA("EnterpriseCA", domainSid)
	s.Group0 = graphTestContext.NewActiveDirectoryGroup("Group0", domainSid)
	s.Group1 = graphTestContext.NewActiveDirectoryGroup("Group1", domainSid)
	s.Group2 = graphTestContext.NewActiveDirectoryGroup("Group2", domainSid)
	s.Group3 = graphTestContext.NewActiveDirectoryGroup("Group3", domainSid)
	s.Group4 = graphTestContext.NewActiveDirectoryGroup("Group4", domainSid)
	s.Group5 = graphTestContext.NewActiveDirectoryGroup("Group5", domainSid)
	s.Group6 = graphTestContext.NewActiveDirectoryGroup("Group6", domainSid)
	s.NTAuthStore = graphTestContext.NewActiveDirectoryNTAuthStore("NTAuthStore", domainSid)
	s.RootCA = graphTestContext.NewActiveDirectoryRootCA("RootCA", domainSid)
	s.User1 = graphTestContext.NewActiveDirectoryUser("User1", domainSid)
	s.User2 = graphTestContext.NewActiveDirectoryUser("User2", domainSid)
	s.User3 = graphTestContext.NewActiveDirectoryUser("User3", domainSid)
	s.User4 = graphTestContext.NewActiveDirectoryUser("User4", domainSid)
	s.User5 = graphTestContext.NewActiveDirectoryUser("User5", domainSid)
	s.User6 = graphTestContext.NewActiveDirectoryUser("User6", domainSid)
	graphTestContext.NewRelationship(s.RootCA, s.Domain, ad.RootCAFor)
	graphTestContext.NewRelationship(s.EnterpriseCA, s.RootCA, ad.IssuedSignedBy)
	graphTestContext.NewRelationship(s.NTAuthStore, s.Domain, ad.NTAuthStoreFor)
	graphTestContext.NewRelationship(s.EnterpriseCA, s.NTAuthStore, ad.TrustedForNTAuth)
	graphTestContext.NewRelationship(s.EnterpriseCA, s.DC, ad.CanAbuseWeakCertBinding)
	graphTestContext.NewRelationship(s.DC, s.Domain, ad.DCFor)
	graphTestContext.NewRelationship(s.Group0, s.EnterpriseCA, ad.Enroll)
	graphTestContext.NewRelationship(s.CertTemplate1, s.EnterpriseCA, ad.PublishedTo)
	graphTestContext.NewRelationship(s.Group1, s.CertTemplate1, ad.Enroll)
	graphTestContext.NewRelationship(s.Group1, s.Group0, ad.MemberOf)
	graphTestContext.NewRelationship(s.CertTemplate2, s.EnterpriseCA, ad.PublishedTo)
	graphTestContext.NewRelationship(s.CertTemplate3, s.EnterpriseCA, ad.PublishedTo)
	graphTestContext.NewRelationship(s.Computer1, s.CertTemplate1, ad.Enroll)
	graphTestContext.NewRelationship(s.Computer1, s.Group0, ad.MemberOf)
	graphTestContext.NewRelationship(s.User1, s.CertTemplate1, ad.Enroll)
	graphTestContext.NewRelationship(s.User1, s.Group0, ad.MemberOf)
	graphTestContext.NewRelationship(s.Group2, s.Group0, ad.MemberOf)
	graphTestContext.NewRelationship(s.Computer2, s.Group0, ad.MemberOf)
	graphTestContext.NewRelationship(s.User2, s.Group0, ad.MemberOf)
	graphTestContext.NewRelationship(s.User2, s.CertTemplate2, ad.Enroll)
	graphTestContext.NewRelationship(s.Computer2, s.CertTemplate2, ad.Enroll)
	graphTestContext.NewRelationship(s.Group2, s.CertTemplate2, ad.Enroll)
	graphTestContext.NewRelationship(s.Group3, s.Group0, ad.MemberOf)
	graphTestContext.NewRelationship(s.Computer3, s.Group0, ad.MemberOf)
	graphTestContext.NewRelationship(s.User3, s.Group0, ad.MemberOf)
	graphTestContext.NewRelationship(s.Group3, s.CertTemplate3, ad.Enroll)
	graphTestContext.NewRelationship(s.Computer3, s.CertTemplate3, ad.Enroll)
	graphTestContext.NewRelationship(s.User3, s.CertTemplate3, ad.Enroll)
	graphTestContext.NewRelationship(s.User6, s.User3, ad.GenericAll)
	graphTestContext.NewRelationship(s.User5, s.Computer3, ad.GenericAll)
	graphTestContext.NewRelationship(s.User4, s.Group3, ad.GenericAll)
	graphTestContext.NewRelationship(s.Computer6, s.User2, ad.GenericAll)
	graphTestContext.NewRelationship(s.Computer5, s.Computer2, ad.GenericAll)
	graphTestContext.NewRelationship(s.Computer4, s.Group2, ad.GenericAll)
	graphTestContext.NewRelationship(s.Group6, s.User1, ad.GenericAll)
	graphTestContext.NewRelationship(s.Group5, s.Computer1, ad.GenericAll)
	graphTestContext.NewRelationship(s.Group4, s.Group1, ad.GenericAll)
}

type ESC9aHarnessVictim struct {
	CertTemplate1 *graph.Node
	DC            *graph.Node
	Domain        *graph.Node
	EnterpriseCA  *graph.Node
	Group0        *graph.Node
	Group1        *graph.Node
	Group2        *graph.Node
	Group3        *graph.Node
	Group4        *graph.Node
	NTAuthStore   *graph.Node
	RootCA        *graph.Node
	User1         *graph.Node
	User2         *graph.Node
	User3         *graph.Node
	User4         *graph.Node
}

func (s *ESC9aHarnessVictim) Setup(graphTestContext *GraphTestContext) {
	domainSid := RandomDomainSID()
	s.CertTemplate1 = graphTestContext.NewActiveDirectoryCertTemplate("CertTemplate1", domainSid, CertTemplateData{
		ApplicationPolicies:     []string{},
		AuthenticationEnabled:   true,
		AuthorizedSignatures:    0,
		EKUS:                    []string{},
		EnrolleeSuppliesSubject: false,
		NoSecurityExtension:     true,
		RequiresManagerApproval: false,
		SchemaVersion:           1,
		SubjectAltRequireEmail:  false,
		SubjectAltRequireSPN:    false,
		SubjectAltRequireUPN:    true,
	})
	s.DC = graphTestContext.NewActiveDirectoryComputer("DC", domainSid)
	s.Domain = graphTestContext.NewActiveDirectoryDomain("Domain", domainSid, false, true)
	s.EnterpriseCA = graphTestContext.NewActiveDirectoryEnterpriseCA("EnterpriseCA", domainSid)
	s.Group0 = graphTestContext.NewActiveDirectoryGroup("Group0", domainSid)
	s.Group1 = graphTestContext.NewActiveDirectoryGroup("Group1", domainSid)
	s.Group2 = graphTestContext.NewActiveDirectoryGroup("Group2", domainSid)
	s.Group3 = graphTestContext.NewActiveDirectoryGroup("Group3", domainSid)
	s.Group4 = graphTestContext.NewActiveDirectoryGroup("Group4", domainSid)
	s.NTAuthStore = graphTestContext.NewActiveDirectoryNTAuthStore("NTAuthStore", domainSid)
	s.RootCA = graphTestContext.NewActiveDirectoryRootCA("RootCA", domainSid)
	s.User1 = graphTestContext.NewActiveDirectoryUser("User1", domainSid)
	s.User2 = graphTestContext.NewActiveDirectoryUser("User2", domainSid)
	s.User3 = graphTestContext.NewActiveDirectoryUser("User3", domainSid)
	s.User4 = graphTestContext.NewActiveDirectoryUser("User4", domainSid)
	graphTestContext.NewRelationship(s.RootCA, s.Domain, ad.RootCAFor)
	graphTestContext.NewRelationship(s.EnterpriseCA, s.RootCA, ad.IssuedSignedBy)
	graphTestContext.NewRelationship(s.NTAuthStore, s.Domain, ad.NTAuthStoreFor)
	graphTestContext.NewRelationship(s.EnterpriseCA, s.NTAuthStore, ad.TrustedForNTAuth)
	graphTestContext.NewRelationship(s.EnterpriseCA, s.DC, ad.CanAbuseWeakCertBinding)
	graphTestContext.NewRelationship(s.DC, s.Domain, ad.DCFor)
	graphTestContext.NewRelationship(s.Group0, s.EnterpriseCA, ad.Enroll)
	graphTestContext.NewRelationship(s.CertTemplate1, s.EnterpriseCA, ad.PublishedTo)
	graphTestContext.NewRelationship(s.User1, s.CertTemplate1, ad.GenericAll)
	graphTestContext.NewRelationship(s.User1, s.Group0, ad.MemberOf)
	graphTestContext.NewRelationship(s.User2, s.CertTemplate1, ad.AllExtendedRights)
	graphTestContext.NewRelationship(s.User2, s.Group0, ad.MemberOf)
	graphTestContext.NewRelationship(s.User3, s.CertTemplate1, ad.GenericWrite)
	graphTestContext.NewRelationship(s.User3, s.Group0, ad.MemberOf)
	graphTestContext.NewRelationship(s.User4, s.CertTemplate1, ad.Enroll)
	graphTestContext.NewRelationship(s.Group1, s.User1, ad.GenericAll)
	graphTestContext.NewRelationship(s.Group2, s.User2, ad.GenericAll)
	graphTestContext.NewRelationship(s.Group3, s.User3, ad.GenericAll)
	graphTestContext.NewRelationship(s.Group4, s.User4, ad.GenericAll)
}

type ESC9aHarnessECA struct {
	CertTemplate1 *graph.Node
	CertTemplate2 *graph.Node
	CertTemplate3 *graph.Node
	CertTemplate4 *graph.Node
	CertTemplate5 *graph.Node
	DC1           *graph.Node
	DC2           *graph.Node
	DC3           *graph.Node
	DC4           *graph.Node
	DC5           *graph.Node
	Domain1       *graph.Node
	Domain2       *graph.Node
	Domain3       *graph.Node
	Domain4       *graph.Node
	Domain5       *graph.Node
	EnterpriseCA1 *graph.Node
	EnterpriseCA2 *graph.Node
	EnterpriseCA3 *graph.Node
	EnterpriseCA4 *graph.Node
	EnterpriseCA5 *graph.Node
	Group1        *graph.Node
	Group2        *graph.Node
	Group3        *graph.Node
	Group4        *graph.Node
	Group5        *graph.Node
	NTAuthStore1  *graph.Node
	NTAuthStore2  *graph.Node
	NTAuthStore3  *graph.Node
	NTAuthStore4  *graph.Node
	NTAuthStore5  *graph.Node
	RootCA1       *graph.Node
	RootCA2       *graph.Node
	RootCA3       *graph.Node
	RootCA4       *graph.Node
	RootCA5       *graph.Node
	User1         *graph.Node
	User2         *graph.Node
	User3         *graph.Node
	User4         *graph.Node
	User5         *graph.Node
}

func (s *ESC9aHarnessECA) Setup(graphTestContext *GraphTestContext) {
	domainSid1 := RandomDomainSID()
	domainSid2 := RandomDomainSID()
	domainSid3 := RandomDomainSID()
	domainSid4 := RandomDomainSID()
	domainSid5 := RandomDomainSID()
	s.CertTemplate1 = graphTestContext.NewActiveDirectoryCertTemplate("CertTemplate1", domainSid1, CertTemplateData{
		ApplicationPolicies:     []string{},
		AuthenticationEnabled:   true,
		AuthorizedSignatures:    0,
		EKUS:                    []string{},
		EnrolleeSuppliesSubject: false,
		NoSecurityExtension:     true,
		RequiresManagerApproval: false,
		SchemaVersion:           1,
		SubjectAltRequireEmail:  false,
		SubjectAltRequireSPN:    false,
		SubjectAltRequireUPN:    true,
	})
	s.CertTemplate2 = graphTestContext.NewActiveDirectoryCertTemplate("CertTemplate2", domainSid2, CertTemplateData{
		ApplicationPolicies:     []string{},
		AuthenticationEnabled:   true,
		AuthorizedSignatures:    0,
		EKUS:                    []string{},
		EnrolleeSuppliesSubject: false,
		NoSecurityExtension:     true,
		RequiresManagerApproval: false,
		SchemaVersion:           1,
		SubjectAltRequireEmail:  false,
		SubjectAltRequireSPN:    false,
		SubjectAltRequireUPN:    true,
	})
	s.CertTemplate3 = graphTestContext.NewActiveDirectoryCertTemplate("CertTemplate3", domainSid3, CertTemplateData{
		ApplicationPolicies:     []string{},
		AuthenticationEnabled:   true,
		AuthorizedSignatures:    0,
		EKUS:                    []string{},
		EnrolleeSuppliesSubject: false,
		NoSecurityExtension:     true,
		RequiresManagerApproval: false,
		SchemaVersion:           1,
		SubjectAltRequireEmail:  false,
		SubjectAltRequireSPN:    false,
		SubjectAltRequireUPN:    true,
	})
	s.CertTemplate4 = graphTestContext.NewActiveDirectoryCertTemplate("CertTemplate4", domainSid4, CertTemplateData{
		ApplicationPolicies:     []string{},
		AuthenticationEnabled:   true,
		AuthorizedSignatures:    0,
		EKUS:                    []string{},
		EnrolleeSuppliesSubject: false,
		NoSecurityExtension:     true,
		RequiresManagerApproval: false,
		SchemaVersion:           1,
		SubjectAltRequireEmail:  false,
		SubjectAltRequireSPN:    false,
		SubjectAltRequireUPN:    true,
	})
	s.CertTemplate5 = graphTestContext.NewActiveDirectoryCertTemplate("CertTemplate5", domainSid5, CertTemplateData{
		ApplicationPolicies:     []string{},
		AuthenticationEnabled:   true,
		AuthorizedSignatures:    0,
		EKUS:                    []string{},
		EnrolleeSuppliesSubject: false,
		NoSecurityExtension:     true,
		RequiresManagerApproval: false,
		SchemaVersion:           1,
		SubjectAltRequireEmail:  false,
		SubjectAltRequireSPN:    false,
		SubjectAltRequireUPN:    true,
	})
	s.DC1 = graphTestContext.NewActiveDirectoryComputer("DC1", domainSid1)
	s.DC2 = graphTestContext.NewActiveDirectoryComputer("DC2", domainSid2)
	s.DC3 = graphTestContext.NewActiveDirectoryComputer("DC3", domainSid3)
	s.DC4 = graphTestContext.NewActiveDirectoryComputer("DC4", domainSid4)
	s.DC5 = graphTestContext.NewActiveDirectoryComputer("DC5", domainSid5)
	s.Domain1 = graphTestContext.NewActiveDirectoryDomain("Domain1", domainSid1, false, true)
	s.Domain2 = graphTestContext.NewActiveDirectoryDomain("Domain2", domainSid2, false, true)
	s.Domain3 = graphTestContext.NewActiveDirectoryDomain("Domain3", domainSid3, false, true)
	s.Domain4 = graphTestContext.NewActiveDirectoryDomain("Domain4", domainSid4, false, true)
	s.Domain5 = graphTestContext.NewActiveDirectoryDomain("Domain5", domainSid5, false, true)
	s.EnterpriseCA1 = graphTestContext.NewActiveDirectoryEnterpriseCA("EnterpriseCA1", domainSid1)
	s.EnterpriseCA2 = graphTestContext.NewActiveDirectoryEnterpriseCA("EnterpriseCA2", domainSid2)
	s.EnterpriseCA3 = graphTestContext.NewActiveDirectoryEnterpriseCA("EnterpriseCA3", domainSid3)
	s.EnterpriseCA4 = graphTestContext.NewActiveDirectoryEnterpriseCA("EnterpriseCA4", domainSid4)
	s.EnterpriseCA5 = graphTestContext.NewActiveDirectoryEnterpriseCA("EnterpriseCA5", domainSid5)
	s.Group1 = graphTestContext.NewActiveDirectoryGroup("Group1", domainSid1)
	s.Group2 = graphTestContext.NewActiveDirectoryGroup("Group2", domainSid2)
	s.Group3 = graphTestContext.NewActiveDirectoryGroup("Group3", domainSid3)
	s.Group4 = graphTestContext.NewActiveDirectoryGroup("Group4", domainSid4)
	s.Group5 = graphTestContext.NewActiveDirectoryGroup("Group5", domainSid5)
	s.NTAuthStore1 = graphTestContext.NewActiveDirectoryNTAuthStore("NTAuthStore1", domainSid1)
	s.NTAuthStore2 = graphTestContext.NewActiveDirectoryNTAuthStore("NTAuthStore2", domainSid2)
	s.NTAuthStore3 = graphTestContext.NewActiveDirectoryNTAuthStore("NTAuthStore3", domainSid3)
	s.NTAuthStore4 = graphTestContext.NewActiveDirectoryNTAuthStore("NTAuthStore4", domainSid4)
	s.NTAuthStore5 = graphTestContext.NewActiveDirectoryNTAuthStore("NTAuthStore5", domainSid5)
	s.RootCA1 = graphTestContext.NewActiveDirectoryRootCA("RootCA1", domainSid1)
	s.RootCA2 = graphTestContext.NewActiveDirectoryRootCA("RootCA2", domainSid2)
	s.RootCA3 = graphTestContext.NewActiveDirectoryRootCA("RootCA3", domainSid3)
	s.RootCA4 = graphTestContext.NewActiveDirectoryRootCA("RootCA4", domainSid4)
	s.RootCA5 = graphTestContext.NewActiveDirectoryRootCA("RootCA5", domainSid5)
	s.User1 = graphTestContext.NewActiveDirectoryUser("User1", domainSid1)
	s.User2 = graphTestContext.NewActiveDirectoryUser("User2", domainSid2)
	s.User3 = graphTestContext.NewActiveDirectoryUser("User3", domainSid3)
	s.User4 = graphTestContext.NewActiveDirectoryUser("User4", domainSid4)
	s.User5 = graphTestContext.NewActiveDirectoryUser("User5", domainSid5)
	graphTestContext.NewRelationship(s.RootCA1, s.Domain1, ad.RootCAFor)
	graphTestContext.NewRelationship(s.NTAuthStore1, s.Domain1, ad.NTAuthStoreFor)
	graphTestContext.NewRelationship(s.DC1, s.Domain1, ad.DCFor)
	graphTestContext.NewRelationship(s.CertTemplate1, s.EnterpriseCA1, ad.PublishedTo)
	graphTestContext.NewRelationship(s.EnterpriseCA1, s.RootCA1, ad.IssuedSignedBy)
	graphTestContext.NewRelationship(s.EnterpriseCA1, s.NTAuthStore1, ad.TrustedForNTAuth)
	graphTestContext.NewRelationship(s.User1, s.EnterpriseCA1, ad.Enroll)
	graphTestContext.NewRelationship(s.EnterpriseCA1, s.DC1, ad.CanAbuseWeakCertBinding)
	graphTestContext.NewRelationship(s.User1, s.CertTemplate1, ad.Enroll)
	graphTestContext.NewRelationship(s.RootCA2, s.Domain2, ad.RootCAFor)
	graphTestContext.NewRelationship(s.NTAuthStore2, s.Domain2, ad.NTAuthStoreFor)
	graphTestContext.NewRelationship(s.DC2, s.Domain2, ad.DCFor)
	graphTestContext.NewRelationship(s.CertTemplate2, s.EnterpriseCA2, ad.PublishedTo)
	graphTestContext.NewRelationship(s.EnterpriseCA2, s.RootCA2, ad.IssuedSignedBy)
	graphTestContext.NewRelationship(s.EnterpriseCA2, s.NTAuthStore2, ad.TrustedForNTAuth)
	graphTestContext.NewRelationship(s.User2, s.EnterpriseCA2, ad.Enroll)
	graphTestContext.NewRelationship(s.User2, s.CertTemplate2, ad.Enroll)
	graphTestContext.NewRelationship(s.RootCA3, s.Domain3, ad.RootCAFor)
	graphTestContext.NewRelationship(s.NTAuthStore3, s.Domain3, ad.NTAuthStoreFor)
	graphTestContext.NewRelationship(s.DC3, s.Domain3, ad.DCFor)
	graphTestContext.NewRelationship(s.CertTemplate3, s.EnterpriseCA3, ad.PublishedTo)
	graphTestContext.NewRelationship(s.EnterpriseCA3, s.RootCA3, ad.IssuedSignedBy)
	graphTestContext.NewRelationship(s.User3, s.EnterpriseCA3, ad.Enroll)
	graphTestContext.NewRelationship(s.EnterpriseCA3, s.DC3, ad.CanAbuseWeakCertBinding)
	graphTestContext.NewRelationship(s.User3, s.CertTemplate3, ad.Enroll)
	graphTestContext.NewRelationship(s.RootCA4, s.Domain4, ad.RootCAFor)
	graphTestContext.NewRelationship(s.NTAuthStore4, s.Domain4, ad.NTAuthStoreFor)
	graphTestContext.NewRelationship(s.DC4, s.Domain4, ad.DCFor)
	graphTestContext.NewRelationship(s.CertTemplate4, s.EnterpriseCA4, ad.PublishedTo)
	graphTestContext.NewRelationship(s.EnterpriseCA4, s.NTAuthStore4, ad.TrustedForNTAuth)
	graphTestContext.NewRelationship(s.User4, s.EnterpriseCA4, ad.Enroll)
	graphTestContext.NewRelationship(s.EnterpriseCA4, s.DC4, ad.CanAbuseWeakCertBinding)
	graphTestContext.NewRelationship(s.User4, s.CertTemplate4, ad.Enroll)
	graphTestContext.NewRelationship(s.RootCA5, s.Domain5, ad.RootCAFor)
	graphTestContext.NewRelationship(s.NTAuthStore5, s.Domain5, ad.NTAuthStoreFor)
	graphTestContext.NewRelationship(s.DC5, s.Domain5, ad.DCFor)
	graphTestContext.NewRelationship(s.EnterpriseCA5, s.RootCA5, ad.IssuedSignedBy)
	graphTestContext.NewRelationship(s.EnterpriseCA5, s.NTAuthStore5, ad.TrustedForNTAuth)
	graphTestContext.NewRelationship(s.User5, s.EnterpriseCA5, ad.Enroll)
	graphTestContext.NewRelationship(s.EnterpriseCA5, s.DC5, ad.CanAbuseWeakCertBinding)
	graphTestContext.NewRelationship(s.User5, s.CertTemplate5, ad.Enroll)
	graphTestContext.NewRelationship(s.Group1, s.User1, ad.GenericAll)
	graphTestContext.NewRelationship(s.Group2, s.User2, ad.GenericAll)
	graphTestContext.NewRelationship(s.Group5, s.User5, ad.GenericAll)
	graphTestContext.NewRelationship(s.Group4, s.User4, ad.GenericAll)
	graphTestContext.NewRelationship(s.Group3, s.User3, ad.GenericAll)
}

type ESC9bPrincipalHarness struct {
	CertTemplate *graph.Node
	Computer1    *graph.Node
	Computer2    *graph.Node
	DC           *graph.Node
	Domain       *graph.Node
	EnterpriseCA *graph.Node
	Group0       *graph.Node
	Group1       *graph.Node
	Group2       *graph.Node
	Group3       *graph.Node
	Group4       *graph.Node
	Group5       *graph.Node
	Group6       *graph.Node
	NTAuthStore  *graph.Node
	RootCA       *graph.Node
}

func (s *ESC9bPrincipalHarness) Setup(graphTestContext *GraphTestContext) {
	domainSid := RandomDomainSID()
	s.CertTemplate = graphTestContext.NewActiveDirectoryCertTemplate("CertTemplate", domainSid, CertTemplateData{
		ApplicationPolicies:     []string{},
		AuthenticationEnabled:   true,
		AuthorizedSignatures:    0,
		EKUS:                    []string{},
		EnrolleeSuppliesSubject: false,
		NoSecurityExtension:     true,
		RequiresManagerApproval: false,
		SchemaVersion:           1,
		SubjectAltRequireDNS:    true,
		SubjectAltRequireEmail:  false,
		SubjectAltRequireSPN:    false,
		SubjectAltRequireUPN:    false,
	})
	s.Computer1 = graphTestContext.NewActiveDirectoryComputer("Computer1", domainSid)
	s.Computer2 = graphTestContext.NewActiveDirectoryComputer("Computer2", domainSid)
	s.DC = graphTestContext.NewActiveDirectoryComputer("DC", domainSid)
	s.Domain = graphTestContext.NewActiveDirectoryDomain("Domain", domainSid, false, true)
	s.EnterpriseCA = graphTestContext.NewActiveDirectoryEnterpriseCA("EnterpriseCA", domainSid)
	s.Group0 = graphTestContext.NewActiveDirectoryGroup("Group0", domainSid)
	s.Group1 = graphTestContext.NewActiveDirectoryGroup("Group1", domainSid)
	s.Group2 = graphTestContext.NewActiveDirectoryGroup("Group2", domainSid)
	s.Group3 = graphTestContext.NewActiveDirectoryGroup("Group3", domainSid)
	s.Group4 = graphTestContext.NewActiveDirectoryGroup("Group4", domainSid)
	s.Group5 = graphTestContext.NewActiveDirectoryGroup("Group5", domainSid)
	s.Group6 = graphTestContext.NewActiveDirectoryGroup("Group6", domainSid)
	s.NTAuthStore = graphTestContext.NewActiveDirectoryNTAuthStore("NTAuthStore", domainSid)
	s.RootCA = graphTestContext.NewActiveDirectoryRootCA("RootCA", domainSid)
	graphTestContext.NewRelationship(s.RootCA, s.Domain, ad.RootCAFor)
	graphTestContext.NewRelationship(s.EnterpriseCA, s.RootCA, ad.IssuedSignedBy)
	graphTestContext.NewRelationship(s.NTAuthStore, s.Domain, ad.NTAuthStoreFor)
	graphTestContext.NewRelationship(s.EnterpriseCA, s.NTAuthStore, ad.TrustedForNTAuth)
	graphTestContext.NewRelationship(s.EnterpriseCA, s.DC, ad.CanAbuseWeakCertBinding)
	graphTestContext.NewRelationship(s.DC, s.Domain, ad.DCFor)
	graphTestContext.NewRelationship(s.CertTemplate, s.EnterpriseCA, ad.PublishedTo)
	graphTestContext.NewRelationship(s.Group1, s.Computer1, ad.GenericAll)
	graphTestContext.NewRelationship(s.Group2, s.Computer1, ad.GenericWrite)
	graphTestContext.NewRelationship(s.Group6, s.Computer1, ad.AllExtendedRights)
	graphTestContext.NewRelationship(s.Group3, s.Computer1, ad.WriteDACL)
	graphTestContext.NewRelationship(s.Group4, s.Computer1, ad.WriteOwner)
	graphTestContext.NewRelationship(s.Group5, s.Computer1, ad.WriteOwner)
	graphTestContext.NewRelationship(s.Computer2, s.Computer2, ad.GenericAll)
	graphTestContext.NewRelationship(s.Computer1, s.Group0, ad.MemberOf)
	graphTestContext.NewRelationship(s.Computer2, s.Group0, ad.MemberOf)
	graphTestContext.NewRelationship(s.Group0, s.CertTemplate, ad.Enroll)
	graphTestContext.NewRelationship(s.Group0, s.EnterpriseCA, ad.Enroll)
}

type ESC9bHarness1 struct {
	CertTemplate1 *graph.Node
	CertTemplate2 *graph.Node
	CertTemplate3 *graph.Node
	CertTemplate4 *graph.Node
	CertTemplate5 *graph.Node
	CertTemplate6 *graph.Node
	CertTemplate7 *graph.Node
	Computer1     *graph.Node
	Computer2     *graph.Node
	Computer3     *graph.Node
	Computer4     *graph.Node
	Computer5     *graph.Node
	Computer6     *graph.Node
	Computer7     *graph.Node
	DC            *graph.Node
	Domain        *graph.Node
	EnterpriseCA  *graph.Node
	Group0        *graph.Node
	Group1        *graph.Node
	Group2        *graph.Node
	Group3        *graph.Node
	Group4        *graph.Node
	Group5        *graph.Node
	Group6        *graph.Node
	Group7        *graph.Node
	NTAuthStore   *graph.Node
	RootCA        *graph.Node
}

func (s *ESC9bHarness1) Setup(graphTestContext *GraphTestContext) {
	domainSid := RandomDomainSID()
	s.CertTemplate1 = graphTestContext.NewActiveDirectoryCertTemplate("CertTemplate1", domainSid, CertTemplateData{
		ApplicationPolicies:     []string{},
		AuthenticationEnabled:   true,
		AuthorizedSignatures:    0,
		EKUS:                    []string{},
		EnrolleeSuppliesSubject: false,
		NoSecurityExtension:     true,
		RequiresManagerApproval: false,
		SchemaVersion:           2,
		SubjectAltRequireDNS:    true,
		SubjectAltRequireEmail:  false,
		SubjectAltRequireSPN:    false,
		SubjectAltRequireUPN:    false,
	})
	s.CertTemplate2 = graphTestContext.NewActiveDirectoryCertTemplate("CertTemplate2", domainSid, CertTemplateData{
		ApplicationPolicies:     []string{},
		AuthenticationEnabled:   true,
		AuthorizedSignatures:    0,
		EKUS:                    []string{},
		EnrolleeSuppliesSubject: false,
		NoSecurityExtension:     true,
		RequiresManagerApproval: false,
		SchemaVersion:           1,
		SubjectAltRequireDNS:    true,
		SubjectAltRequireEmail:  false,
		SubjectAltRequireSPN:    false,
		SubjectAltRequireUPN:    false,
	})
	s.CertTemplate3 = graphTestContext.NewActiveDirectoryCertTemplate("CertTemplate3", domainSid, CertTemplateData{
		ApplicationPolicies:     []string{},
		AuthenticationEnabled:   true,
		AuthorizedSignatures:    0,
		EKUS:                    []string{},
		EnrolleeSuppliesSubject: false,
		NoSecurityExtension:     false,
		RequiresManagerApproval: false,
		SchemaVersion:           1,
		SubjectAltRequireDNS:    true,
		SubjectAltRequireEmail:  false,
		SubjectAltRequireSPN:    false,
		SubjectAltRequireUPN:    false,
	})
	s.CertTemplate4 = graphTestContext.NewActiveDirectoryCertTemplate("CertTemplate4", domainSid, CertTemplateData{
		ApplicationPolicies:     []string{},
		AuthenticationEnabled:   true,
		AuthorizedSignatures:    0,
		EKUS:                    []string{},
		EnrolleeSuppliesSubject: false,
		NoSecurityExtension:     true,
		RequiresManagerApproval: true,
		SchemaVersion:           1,
		SubjectAltRequireDNS:    true,
		SubjectAltRequireEmail:  false,
		SubjectAltRequireSPN:    false,
		SubjectAltRequireUPN:    false,
	})
	s.CertTemplate5 = graphTestContext.NewActiveDirectoryCertTemplate("CertTemplate5", domainSid, CertTemplateData{
		ApplicationPolicies:     []string{},
		AuthenticationEnabled:   false,
		AuthorizedSignatures:    0,
		EKUS:                    []string{},
		EnrolleeSuppliesSubject: false,
		NoSecurityExtension:     true,
		RequiresManagerApproval: false,
		SchemaVersion:           1,
		SubjectAltRequireDNS:    true,
		SubjectAltRequireEmail:  false,
		SubjectAltRequireSPN:    false,
		SubjectAltRequireUPN:    false,
	})
	s.CertTemplate6 = graphTestContext.NewActiveDirectoryCertTemplate("CertTemplate6", domainSid, CertTemplateData{
		ApplicationPolicies:     []string{},
		AuthenticationEnabled:   true,
		AuthorizedSignatures:    1,
		EKUS:                    []string{},
		EnrolleeSuppliesSubject: false,
		NoSecurityExtension:     true,
		RequiresManagerApproval: false,
		SchemaVersion:           2,
		SubjectAltRequireDNS:    true,
		SubjectAltRequireEmail:  false,
		SubjectAltRequireSPN:    false,
		SubjectAltRequireUPN:    false,
	})
	s.CertTemplate7 = graphTestContext.NewActiveDirectoryCertTemplate("CertTemplate7", domainSid, CertTemplateData{
		ApplicationPolicies:     []string{},
		AuthenticationEnabled:   true,
		AuthorizedSignatures:    0,
		EKUS:                    []string{},
		EnrolleeSuppliesSubject: false,
		NoSecurityExtension:     true,
		RequiresManagerApproval: false,
		SchemaVersion:           1,
		SubjectAltRequireDNS:    false,
		SubjectAltRequireEmail:  false,
		SubjectAltRequireSPN:    false,
		SubjectAltRequireUPN:    false,
	})
	s.Computer1 = graphTestContext.NewActiveDirectoryComputer("Computer1", domainSid)
	s.Computer2 = graphTestContext.NewActiveDirectoryComputer("Computer2", domainSid)
	s.Computer3 = graphTestContext.NewActiveDirectoryComputer("Computer3", domainSid)
	s.Computer4 = graphTestContext.NewActiveDirectoryComputer("Computer4", domainSid)
	s.Computer5 = graphTestContext.NewActiveDirectoryComputer("Computer5", domainSid)
	s.Computer6 = graphTestContext.NewActiveDirectoryComputer("Computer6", domainSid)
	s.Computer7 = graphTestContext.NewActiveDirectoryComputer("Computer7", domainSid)
	s.DC = graphTestContext.NewActiveDirectoryComputer("DC", domainSid)
	s.Domain = graphTestContext.NewActiveDirectoryDomain("Domain", domainSid, false, true)
	s.EnterpriseCA = graphTestContext.NewActiveDirectoryEnterpriseCA("EnterpriseCA", domainSid)
	s.Group0 = graphTestContext.NewActiveDirectoryGroup("Group0", domainSid)
	s.Group1 = graphTestContext.NewActiveDirectoryGroup("Group1", domainSid)
	s.Group2 = graphTestContext.NewActiveDirectoryGroup("Group2", domainSid)
	s.Group3 = graphTestContext.NewActiveDirectoryGroup("Group3", domainSid)
	s.Group4 = graphTestContext.NewActiveDirectoryGroup("Group4", domainSid)
	s.Group5 = graphTestContext.NewActiveDirectoryGroup("Group5", domainSid)
	s.Group6 = graphTestContext.NewActiveDirectoryGroup("Group6", domainSid)
	s.Group7 = graphTestContext.NewActiveDirectoryGroup("Group7", domainSid)
	s.NTAuthStore = graphTestContext.NewActiveDirectoryNTAuthStore("NTAuthStore", domainSid)
	s.RootCA = graphTestContext.NewActiveDirectoryRootCA("RootCA", domainSid)
	graphTestContext.NewRelationship(s.CertTemplate2, s.EnterpriseCA, ad.PublishedTo)
	graphTestContext.NewRelationship(s.RootCA, s.Domain, ad.RootCAFor)
	graphTestContext.NewRelationship(s.EnterpriseCA, s.RootCA, ad.IssuedSignedBy)
	graphTestContext.NewRelationship(s.NTAuthStore, s.Domain, ad.NTAuthStoreFor)
	graphTestContext.NewRelationship(s.EnterpriseCA, s.NTAuthStore, ad.TrustedForNTAuth)
	graphTestContext.NewRelationship(s.EnterpriseCA, s.DC, ad.CanAbuseWeakCertBinding)
	graphTestContext.NewRelationship(s.DC, s.Domain, ad.DCFor)
	graphTestContext.NewRelationship(s.Computer3, s.CertTemplate3, ad.Enroll)
	graphTestContext.NewRelationship(s.CertTemplate3, s.EnterpriseCA, ad.PublishedTo)
	graphTestContext.NewRelationship(s.CertTemplate4, s.EnterpriseCA, ad.PublishedTo)
	graphTestContext.NewRelationship(s.Computer4, s.CertTemplate4, ad.Enroll)
	graphTestContext.NewRelationship(s.Computer2, s.CertTemplate2, ad.Enroll)
	graphTestContext.NewRelationship(s.Group0, s.EnterpriseCA, ad.Enroll)
	graphTestContext.NewRelationship(s.Computer2, s.Group0, ad.MemberOf)
	graphTestContext.NewRelationship(s.Computer3, s.Group0, ad.MemberOf)
	graphTestContext.NewRelationship(s.Computer4, s.Group0, ad.MemberOf)
	graphTestContext.NewRelationship(s.CertTemplate5, s.EnterpriseCA, ad.PublishedTo)
	graphTestContext.NewRelationship(s.Computer5, s.CertTemplate5, ad.Enroll)
	graphTestContext.NewRelationship(s.Computer5, s.Group0, ad.MemberOf)
	graphTestContext.NewRelationship(s.Computer6, s.Group0, ad.MemberOf)
	graphTestContext.NewRelationship(s.Computer6, s.CertTemplate6, ad.Enroll)
	graphTestContext.NewRelationship(s.CertTemplate6, s.EnterpriseCA, ad.PublishedTo)
	graphTestContext.NewRelationship(s.CertTemplate1, s.EnterpriseCA, ad.PublishedTo)
	graphTestContext.NewRelationship(s.Computer1, s.CertTemplate1, ad.Enroll)
	graphTestContext.NewRelationship(s.Computer1, s.Group0, ad.MemberOf)
	graphTestContext.NewRelationship(s.CertTemplate7, s.EnterpriseCA, ad.PublishedTo)
	graphTestContext.NewRelationship(s.Computer7, s.CertTemplate7, ad.Enroll)
	graphTestContext.NewRelationship(s.Computer7, s.Group0, ad.MemberOf)
	graphTestContext.NewRelationship(s.Group7, s.Computer7, ad.GenericAll)
	graphTestContext.NewRelationship(s.Group6, s.Computer6, ad.GenericAll)
	graphTestContext.NewRelationship(s.Group5, s.Computer5, ad.GenericAll)
	graphTestContext.NewRelationship(s.Group4, s.Computer4, ad.GenericAll)
	graphTestContext.NewRelationship(s.Group3, s.Computer3, ad.GenericAll)
	graphTestContext.NewRelationship(s.Group2, s.Computer2, ad.GenericAll)
	graphTestContext.NewRelationship(s.Group1, s.Computer1, ad.GenericAll)
}

type ESC9bHarness2 struct {
	CertTemplate1 *graph.Node
	CertTemplate2 *graph.Node
	CertTemplate3 *graph.Node
	Computer1     *graph.Node
	Computer2     *graph.Node
	Computer3     *graph.Node
	Computer4     *graph.Node
	Computer5     *graph.Node
	Computer6     *graph.Node
	DC            *graph.Node
	Domain        *graph.Node
	EnterpriseCA  *graph.Node
	Group0        *graph.Node
	Group1        *graph.Node
	Group2        *graph.Node
	Group3        *graph.Node
	Group4        *graph.Node
	Group5        *graph.Node
	Group6        *graph.Node
	NTAuthStore   *graph.Node
	RootCA        *graph.Node
	User1         *graph.Node
	User2         *graph.Node
	User3         *graph.Node
	User4         *graph.Node
	User5         *graph.Node
	User6         *graph.Node
}

func (s *ESC9bHarness2) Setup(graphTestContext *GraphTestContext) {
	domainSid := RandomDomainSID()
	s.CertTemplate1 = graphTestContext.NewActiveDirectoryCertTemplate("CertTemplate1", domainSid, CertTemplateData{
		ApplicationPolicies:        []string{},
		AuthenticationEnabled:      true,
		AuthorizedSignatures:       0,
		EKUS:                       []string{},
		EnrolleeSuppliesSubject:    false,
		NoSecurityExtension:        true,
		RequiresManagerApproval:    false,
		SchemaVersion:              2,
		SubjectAltRequireDNS:       false,
		SubjectAltRequireDomainDNS: true,
		SubjectAltRequireEmail:     true,
		SubjectAltRequireSPN:       false,
		SubjectAltRequireUPN:       false,
	})
	s.CertTemplate2 = graphTestContext.NewActiveDirectoryCertTemplate("CertTemplate2", domainSid, CertTemplateData{
		ApplicationPolicies:        []string{},
		AuthenticationEnabled:      true,
		AuthorizedSignatures:       0,
		EKUS:                       []string{},
		EnrolleeSuppliesSubject:    false,
		NoSecurityExtension:        true,
		RequiresManagerApproval:    false,
		SchemaVersion:              2,
		SubjectAltRequireDNS:       true,
		SubjectAltRequireDomainDNS: false,
		SubjectAltRequireEmail:     true,
		SubjectAltRequireSPN:       false,
		SubjectAltRequireUPN:       false,
	})
	s.CertTemplate3 = graphTestContext.NewActiveDirectoryCertTemplate("CertTemplate3", domainSid, CertTemplateData{
		ApplicationPolicies:        []string{},
		AuthenticationEnabled:      true,
		AuthorizedSignatures:       0,
		EKUS:                       []string{},
		EnrolleeSuppliesSubject:    false,
		NoSecurityExtension:        true,
		RequiresManagerApproval:    false,
		SchemaVersion:              2,
		SubjectAltRequireDNS:       true,
		SubjectAltRequireDomainDNS: true,
		SubjectAltRequireEmail:     true,
		SubjectAltRequireSPN:       false,
		SubjectAltRequireUPN:       false,
	})
	s.Computer1 = graphTestContext.NewActiveDirectoryComputer("Computer1", domainSid)
	s.Computer2 = graphTestContext.NewActiveDirectoryComputer("Computer2", domainSid)
	s.Computer3 = graphTestContext.NewActiveDirectoryComputer("Computer3", domainSid)
	s.Computer4 = graphTestContext.NewActiveDirectoryComputer("Computer4", domainSid)
	s.Computer5 = graphTestContext.NewActiveDirectoryComputer("Computer5", domainSid)
	s.Computer6 = graphTestContext.NewActiveDirectoryComputer("Computer6", domainSid)
	s.DC = graphTestContext.NewActiveDirectoryComputer("DC", domainSid)
	s.Domain = graphTestContext.NewActiveDirectoryDomain("Domain", domainSid, false, true)
	s.EnterpriseCA = graphTestContext.NewActiveDirectoryEnterpriseCA("EnterpriseCA", domainSid)
	s.Group0 = graphTestContext.NewActiveDirectoryGroup("Group0", domainSid)
	s.Group1 = graphTestContext.NewActiveDirectoryGroup("Group1", domainSid)
	s.Group2 = graphTestContext.NewActiveDirectoryGroup("Group2", domainSid)
	s.Group3 = graphTestContext.NewActiveDirectoryGroup("Group3", domainSid)
	s.Group4 = graphTestContext.NewActiveDirectoryGroup("Group4", domainSid)
	s.Group5 = graphTestContext.NewActiveDirectoryGroup("Group5", domainSid)
	s.Group6 = graphTestContext.NewActiveDirectoryGroup("Group6", domainSid)
	s.NTAuthStore = graphTestContext.NewActiveDirectoryNTAuthStore("NTAuthStore", domainSid)
	s.RootCA = graphTestContext.NewActiveDirectoryRootCA("RootCA", domainSid)
	s.User1 = graphTestContext.NewActiveDirectoryUser("User1", domainSid)
	s.User2 = graphTestContext.NewActiveDirectoryUser("User2", domainSid)
	s.User3 = graphTestContext.NewActiveDirectoryUser("User3", domainSid)
	s.User4 = graphTestContext.NewActiveDirectoryUser("User4", domainSid)
	s.User5 = graphTestContext.NewActiveDirectoryUser("User5", domainSid)
	s.User6 = graphTestContext.NewActiveDirectoryUser("User6", domainSid)
	graphTestContext.NewRelationship(s.RootCA, s.Domain, ad.RootCAFor)
	graphTestContext.NewRelationship(s.EnterpriseCA, s.RootCA, ad.IssuedSignedBy)
	graphTestContext.NewRelationship(s.NTAuthStore, s.Domain, ad.NTAuthStoreFor)
	graphTestContext.NewRelationship(s.EnterpriseCA, s.NTAuthStore, ad.TrustedForNTAuth)
	graphTestContext.NewRelationship(s.EnterpriseCA, s.DC, ad.CanAbuseWeakCertBinding)
	graphTestContext.NewRelationship(s.DC, s.Domain, ad.DCFor)
	graphTestContext.NewRelationship(s.Group0, s.EnterpriseCA, ad.Enroll)
	graphTestContext.NewRelationship(s.CertTemplate1, s.EnterpriseCA, ad.PublishedTo)
	graphTestContext.NewRelationship(s.Group1, s.CertTemplate1, ad.Enroll)
	graphTestContext.NewRelationship(s.Group1, s.Group0, ad.MemberOf)
	graphTestContext.NewRelationship(s.CertTemplate2, s.EnterpriseCA, ad.PublishedTo)
	graphTestContext.NewRelationship(s.CertTemplate3, s.EnterpriseCA, ad.PublishedTo)
	graphTestContext.NewRelationship(s.Computer1, s.CertTemplate1, ad.Enroll)
	graphTestContext.NewRelationship(s.Computer1, s.Group0, ad.MemberOf)
	graphTestContext.NewRelationship(s.User1, s.CertTemplate1, ad.Enroll)
	graphTestContext.NewRelationship(s.User1, s.Group0, ad.MemberOf)
	graphTestContext.NewRelationship(s.Group2, s.Group0, ad.MemberOf)
	graphTestContext.NewRelationship(s.Computer2, s.Group0, ad.MemberOf)
	graphTestContext.NewRelationship(s.User2, s.Group0, ad.MemberOf)
	graphTestContext.NewRelationship(s.User2, s.CertTemplate2, ad.Enroll)
	graphTestContext.NewRelationship(s.Computer2, s.CertTemplate2, ad.Enroll)
	graphTestContext.NewRelationship(s.Group2, s.CertTemplate2, ad.Enroll)
	graphTestContext.NewRelationship(s.Group3, s.Group0, ad.MemberOf)
	graphTestContext.NewRelationship(s.Computer3, s.Group0, ad.MemberOf)
	graphTestContext.NewRelationship(s.User3, s.Group0, ad.MemberOf)
	graphTestContext.NewRelationship(s.Group3, s.CertTemplate3, ad.Enroll)
	graphTestContext.NewRelationship(s.Computer3, s.CertTemplate3, ad.Enroll)
	graphTestContext.NewRelationship(s.User3, s.CertTemplate3, ad.Enroll)
	graphTestContext.NewRelationship(s.User6, s.User3, ad.GenericAll)
	graphTestContext.NewRelationship(s.User5, s.Computer3, ad.GenericAll)
	graphTestContext.NewRelationship(s.User4, s.Group3, ad.GenericAll)
	graphTestContext.NewRelationship(s.Computer6, s.User2, ad.GenericAll)
	graphTestContext.NewRelationship(s.Computer5, s.Computer2, ad.GenericAll)
	graphTestContext.NewRelationship(s.Computer4, s.Group2, ad.GenericAll)
	graphTestContext.NewRelationship(s.Group6, s.User1, ad.GenericAll)
	graphTestContext.NewRelationship(s.Group5, s.Computer1, ad.GenericAll)
	graphTestContext.NewRelationship(s.Group4, s.Group1, ad.GenericAll)
}

type ESC9bHarnessVictim struct {
	CertTemplate1 *graph.Node
	Computer1     *graph.Node
	Computer2     *graph.Node
	Computer3     *graph.Node
	Computer4     *graph.Node
	DC            *graph.Node
	Domain        *graph.Node
	EnterpriseCA  *graph.Node
	Group0        *graph.Node
	Group1        *graph.Node
	Group2        *graph.Node
	Group3        *graph.Node
	Group4        *graph.Node
	NTAuthStore   *graph.Node
	RootCA        *graph.Node
}

func (s *ESC9bHarnessVictim) Setup(graphTestContext *GraphTestContext) {
	domainSid := RandomDomainSID()
	s.CertTemplate1 = graphTestContext.NewActiveDirectoryCertTemplate("CertTemplate1", domainSid, CertTemplateData{
		ApplicationPolicies:     []string{},
		AuthenticationEnabled:   true,
		AuthorizedSignatures:    0,
		EKUS:                    []string{},
		EnrolleeSuppliesSubject: false,
		NoSecurityExtension:     true,
		RequiresManagerApproval: false,
		SchemaVersion:           1,
		SubjectAltRequireDNS:    true,
		SubjectAltRequireEmail:  false,
		SubjectAltRequireSPN:    false,
		SubjectAltRequireUPN:    false,
	})
	s.Computer1 = graphTestContext.NewActiveDirectoryComputer("Computer1", domainSid)
	s.Computer2 = graphTestContext.NewActiveDirectoryComputer("Computer2", domainSid)
	s.Computer3 = graphTestContext.NewActiveDirectoryComputer("Computer3", domainSid)
	s.Computer4 = graphTestContext.NewActiveDirectoryComputer("Computer4", domainSid)
	s.DC = graphTestContext.NewActiveDirectoryComputer("DC", domainSid)
	s.Domain = graphTestContext.NewActiveDirectoryDomain("Domain", domainSid, false, true)
	s.EnterpriseCA = graphTestContext.NewActiveDirectoryEnterpriseCA("EnterpriseCA", domainSid)
	s.Group0 = graphTestContext.NewActiveDirectoryGroup("Group0", domainSid)
	s.Group1 = graphTestContext.NewActiveDirectoryGroup("Group1", domainSid)
	s.Group2 = graphTestContext.NewActiveDirectoryGroup("Group2", domainSid)
	s.Group3 = graphTestContext.NewActiveDirectoryGroup("Group3", domainSid)
	s.Group4 = graphTestContext.NewActiveDirectoryGroup("Group4", domainSid)
	s.NTAuthStore = graphTestContext.NewActiveDirectoryNTAuthStore("NTAuthStore", domainSid)
	s.RootCA = graphTestContext.NewActiveDirectoryRootCA("RootCA", domainSid)
	graphTestContext.NewRelationship(s.RootCA, s.Domain, ad.RootCAFor)
	graphTestContext.NewRelationship(s.EnterpriseCA, s.RootCA, ad.IssuedSignedBy)
	graphTestContext.NewRelationship(s.NTAuthStore, s.Domain, ad.NTAuthStoreFor)
	graphTestContext.NewRelationship(s.EnterpriseCA, s.NTAuthStore, ad.TrustedForNTAuth)
	graphTestContext.NewRelationship(s.EnterpriseCA, s.DC, ad.CanAbuseWeakCertBinding)
	graphTestContext.NewRelationship(s.DC, s.Domain, ad.DCFor)
	graphTestContext.NewRelationship(s.Group0, s.EnterpriseCA, ad.Enroll)
	graphTestContext.NewRelationship(s.CertTemplate1, s.EnterpriseCA, ad.PublishedTo)
	graphTestContext.NewRelationship(s.Computer1, s.CertTemplate1, ad.GenericAll)
	graphTestContext.NewRelationship(s.Computer1, s.Group0, ad.MemberOf)
	graphTestContext.NewRelationship(s.Computer2, s.CertTemplate1, ad.AllExtendedRights)
	graphTestContext.NewRelationship(s.Computer2, s.Group0, ad.MemberOf)
	graphTestContext.NewRelationship(s.Computer3, s.CertTemplate1, ad.GenericWrite)
	graphTestContext.NewRelationship(s.Computer3, s.Group0, ad.MemberOf)
	graphTestContext.NewRelationship(s.Computer4, s.CertTemplate1, ad.Enroll)
	graphTestContext.NewRelationship(s.Group1, s.Computer1, ad.GenericAll)
	graphTestContext.NewRelationship(s.Group2, s.Computer2, ad.GenericAll)
	graphTestContext.NewRelationship(s.Group3, s.Computer3, ad.GenericAll)
	graphTestContext.NewRelationship(s.Group4, s.Computer4, ad.GenericAll)
}

type ESC9bHarnessECA struct {
	CertTemplate1 *graph.Node
	CertTemplate2 *graph.Node
	CertTemplate3 *graph.Node
	CertTemplate4 *graph.Node
	CertTemplate5 *graph.Node
	Computer1     *graph.Node
	Computer2     *graph.Node
	Computer3     *graph.Node
	Computer4     *graph.Node
	Computer5     *graph.Node
	DC1           *graph.Node
	DC2           *graph.Node
	DC3           *graph.Node
	DC4           *graph.Node
	DC5           *graph.Node
	Domain1       *graph.Node
	Domain2       *graph.Node
	Domain3       *graph.Node
	Domain4       *graph.Node
	Domain5       *graph.Node
	EnterpriseCA1 *graph.Node
	EnterpriseCA2 *graph.Node
	EnterpriseCA3 *graph.Node
	EnterpriseCA4 *graph.Node
	EnterpriseCA5 *graph.Node
	Group1        *graph.Node
	Group2        *graph.Node
	Group3        *graph.Node
	Group4        *graph.Node
	Group5        *graph.Node
	NTAuthStore1  *graph.Node
	NTAuthStore2  *graph.Node
	NTAuthStore3  *graph.Node
	NTAuthStore4  *graph.Node
	NTAuthStore5  *graph.Node
	RootCA1       *graph.Node
	RootCA2       *graph.Node
	RootCA3       *graph.Node
	RootCA4       *graph.Node
	RootCA5       *graph.Node
}

func (s *ESC9bHarnessECA) Setup(graphTestContext *GraphTestContext) {
	domainSid1 := RandomDomainSID()
	domainSid2 := RandomDomainSID()
	domainSid3 := RandomDomainSID()
	domainSid4 := RandomDomainSID()
	domainSid5 := RandomDomainSID()
	s.CertTemplate1 = graphTestContext.NewActiveDirectoryCertTemplate("CertTemplate1", domainSid1, CertTemplateData{
		ApplicationPolicies:     []string{},
		AuthenticationEnabled:   true,
		AuthorizedSignatures:    0,
		EKUS:                    []string{},
		EnrolleeSuppliesSubject: false,
		NoSecurityExtension:     true,
		RequiresManagerApproval: false,
		SchemaVersion:           1,
		SubjectAltRequireDNS:    true,
		SubjectAltRequireEmail:  false,
		SubjectAltRequireSPN:    false,
		SubjectAltRequireUPN:    false,
	})
	s.CertTemplate2 = graphTestContext.NewActiveDirectoryCertTemplate("CertTemplate2", domainSid2, CertTemplateData{
		ApplicationPolicies:     []string{},
		AuthenticationEnabled:   true,
		AuthorizedSignatures:    0,
		EKUS:                    []string{},
		EnrolleeSuppliesSubject: false,
		NoSecurityExtension:     true,
		RequiresManagerApproval: false,
		SchemaVersion:           1,
		SubjectAltRequireDNS:    true,
		SubjectAltRequireEmail:  false,
		SubjectAltRequireSPN:    false,
		SubjectAltRequireUPN:    false,
	})
	s.CertTemplate3 = graphTestContext.NewActiveDirectoryCertTemplate("CertTemplate3", domainSid3, CertTemplateData{
		ApplicationPolicies:     []string{},
		AuthenticationEnabled:   true,
		AuthorizedSignatures:    0,
		EKUS:                    []string{},
		EnrolleeSuppliesSubject: false,
		NoSecurityExtension:     true,
		RequiresManagerApproval: false,
		SchemaVersion:           1,
		SubjectAltRequireDNS:    true,
		SubjectAltRequireEmail:  false,
		SubjectAltRequireSPN:    false,
		SubjectAltRequireUPN:    false,
	})
	s.CertTemplate4 = graphTestContext.NewActiveDirectoryCertTemplate("CertTemplate4", domainSid4, CertTemplateData{
		ApplicationPolicies:     []string{},
		AuthenticationEnabled:   true,
		AuthorizedSignatures:    0,
		EKUS:                    []string{},
		EnrolleeSuppliesSubject: false,
		NoSecurityExtension:     true,
		RequiresManagerApproval: false,
		SchemaVersion:           1,
		SubjectAltRequireDNS:    true,
		SubjectAltRequireEmail:  false,
		SubjectAltRequireSPN:    false,
		SubjectAltRequireUPN:    false,
	})
	s.CertTemplate5 = graphTestContext.NewActiveDirectoryCertTemplate("CertTemplate5", domainSid5, CertTemplateData{
		ApplicationPolicies:     []string{},
		AuthenticationEnabled:   true,
		AuthorizedSignatures:    0,
		EKUS:                    []string{},
		EnrolleeSuppliesSubject: false,
		NoSecurityExtension:     true,
		RequiresManagerApproval: false,
		SchemaVersion:           1,
		SubjectAltRequireDNS:    true,
		SubjectAltRequireEmail:  false,
		SubjectAltRequireSPN:    false,
		SubjectAltRequireUPN:    false,
	})
	s.Computer1 = graphTestContext.NewActiveDirectoryComputer("Computer1", domainSid1)
	s.Computer2 = graphTestContext.NewActiveDirectoryComputer("Computer2", domainSid2)
	s.Computer3 = graphTestContext.NewActiveDirectoryComputer("Computer3", domainSid3)
	s.Computer4 = graphTestContext.NewActiveDirectoryComputer("Computer4", domainSid4)
	s.Computer5 = graphTestContext.NewActiveDirectoryComputer("Computer5", domainSid5)
	s.DC1 = graphTestContext.NewActiveDirectoryComputer("DC1", domainSid1)
	s.DC2 = graphTestContext.NewActiveDirectoryComputer("DC2", domainSid2)
	s.DC3 = graphTestContext.NewActiveDirectoryComputer("DC3", domainSid3)
	s.DC4 = graphTestContext.NewActiveDirectoryComputer("DC4", domainSid4)
	s.DC5 = graphTestContext.NewActiveDirectoryComputer("DC5", domainSid5)
	s.Domain1 = graphTestContext.NewActiveDirectoryDomain("Domain1", domainSid1, false, true)
	s.Domain2 = graphTestContext.NewActiveDirectoryDomain("Domain2", domainSid2, false, true)
	s.Domain3 = graphTestContext.NewActiveDirectoryDomain("Domain3", domainSid3, false, true)
	s.Domain4 = graphTestContext.NewActiveDirectoryDomain("Domain4", domainSid4, false, true)
	s.Domain5 = graphTestContext.NewActiveDirectoryDomain("Domain5", domainSid5, false, true)
	s.EnterpriseCA1 = graphTestContext.NewActiveDirectoryEnterpriseCA("EnterpriseCA1", domainSid1)
	s.EnterpriseCA2 = graphTestContext.NewActiveDirectoryEnterpriseCA("EnterpriseCA2", domainSid2)
	s.EnterpriseCA3 = graphTestContext.NewActiveDirectoryEnterpriseCA("EnterpriseCA3", domainSid3)
	s.EnterpriseCA4 = graphTestContext.NewActiveDirectoryEnterpriseCA("EnterpriseCA4", domainSid4)
	s.EnterpriseCA5 = graphTestContext.NewActiveDirectoryEnterpriseCA("EnterpriseCA5", domainSid5)
	s.Group1 = graphTestContext.NewActiveDirectoryGroup("Group1", domainSid1)
	s.Group2 = graphTestContext.NewActiveDirectoryGroup("Group2", domainSid2)
	s.Group3 = graphTestContext.NewActiveDirectoryGroup("Group3", domainSid3)
	s.Group4 = graphTestContext.NewActiveDirectoryGroup("Group4", domainSid4)
	s.Group5 = graphTestContext.NewActiveDirectoryGroup("Group5", domainSid5)
	s.NTAuthStore1 = graphTestContext.NewActiveDirectoryNTAuthStore("NTAuthStore1", domainSid1)
	s.NTAuthStore2 = graphTestContext.NewActiveDirectoryNTAuthStore("NTAuthStore2", domainSid2)
	s.NTAuthStore3 = graphTestContext.NewActiveDirectoryNTAuthStore("NTAuthStore3", domainSid3)
	s.NTAuthStore4 = graphTestContext.NewActiveDirectoryNTAuthStore("NTAuthStore4", domainSid4)
	s.NTAuthStore5 = graphTestContext.NewActiveDirectoryNTAuthStore("NTAuthStore5", domainSid5)
	s.RootCA1 = graphTestContext.NewActiveDirectoryRootCA("RootCA1", domainSid1)
	s.RootCA2 = graphTestContext.NewActiveDirectoryRootCA("RootCA2", domainSid2)
	s.RootCA3 = graphTestContext.NewActiveDirectoryRootCA("RootCA3", domainSid3)
	s.RootCA4 = graphTestContext.NewActiveDirectoryRootCA("RootCA4", domainSid4)
	s.RootCA5 = graphTestContext.NewActiveDirectoryRootCA("RootCA5", domainSid5)
	graphTestContext.NewRelationship(s.RootCA1, s.Domain1, ad.RootCAFor)
	graphTestContext.NewRelationship(s.NTAuthStore1, s.Domain1, ad.NTAuthStoreFor)
	graphTestContext.NewRelationship(s.DC1, s.Domain1, ad.DCFor)
	graphTestContext.NewRelationship(s.CertTemplate1, s.EnterpriseCA1, ad.PublishedTo)
	graphTestContext.NewRelationship(s.EnterpriseCA1, s.RootCA1, ad.IssuedSignedBy)
	graphTestContext.NewRelationship(s.EnterpriseCA1, s.NTAuthStore1, ad.TrustedForNTAuth)
	graphTestContext.NewRelationship(s.Computer1, s.EnterpriseCA1, ad.Enroll)
	graphTestContext.NewRelationship(s.EnterpriseCA1, s.DC1, ad.CanAbuseWeakCertBinding)
	graphTestContext.NewRelationship(s.Computer1, s.CertTemplate1, ad.Enroll)
	graphTestContext.NewRelationship(s.RootCA2, s.Domain2, ad.RootCAFor)
	graphTestContext.NewRelationship(s.NTAuthStore2, s.Domain2, ad.NTAuthStoreFor)
	graphTestContext.NewRelationship(s.DC2, s.Domain2, ad.DCFor)
	graphTestContext.NewRelationship(s.CertTemplate2, s.EnterpriseCA2, ad.PublishedTo)
	graphTestContext.NewRelationship(s.EnterpriseCA2, s.RootCA2, ad.IssuedSignedBy)
	graphTestContext.NewRelationship(s.EnterpriseCA2, s.NTAuthStore2, ad.TrustedForNTAuth)
	graphTestContext.NewRelationship(s.Computer2, s.EnterpriseCA2, ad.Enroll)
	graphTestContext.NewRelationship(s.Computer2, s.CertTemplate2, ad.Enroll)
	graphTestContext.NewRelationship(s.RootCA3, s.Domain3, ad.RootCAFor)
	graphTestContext.NewRelationship(s.NTAuthStore3, s.Domain3, ad.NTAuthStoreFor)
	graphTestContext.NewRelationship(s.DC3, s.Domain3, ad.DCFor)
	graphTestContext.NewRelationship(s.CertTemplate3, s.EnterpriseCA3, ad.PublishedTo)
	graphTestContext.NewRelationship(s.EnterpriseCA3, s.RootCA3, ad.IssuedSignedBy)
	graphTestContext.NewRelationship(s.Computer3, s.EnterpriseCA3, ad.Enroll)
	graphTestContext.NewRelationship(s.EnterpriseCA3, s.DC3, ad.CanAbuseWeakCertBinding)
	graphTestContext.NewRelationship(s.Computer3, s.CertTemplate3, ad.Enroll)
	graphTestContext.NewRelationship(s.RootCA4, s.Domain4, ad.RootCAFor)
	graphTestContext.NewRelationship(s.NTAuthStore4, s.Domain4, ad.NTAuthStoreFor)
	graphTestContext.NewRelationship(s.DC4, s.Domain4, ad.DCFor)
	graphTestContext.NewRelationship(s.CertTemplate4, s.EnterpriseCA4, ad.PublishedTo)
	graphTestContext.NewRelationship(s.EnterpriseCA4, s.NTAuthStore4, ad.TrustedForNTAuth)
	graphTestContext.NewRelationship(s.Computer4, s.EnterpriseCA4, ad.Enroll)
	graphTestContext.NewRelationship(s.EnterpriseCA4, s.DC4, ad.CanAbuseWeakCertBinding)
	graphTestContext.NewRelationship(s.Computer4, s.CertTemplate4, ad.Enroll)
	graphTestContext.NewRelationship(s.RootCA5, s.Domain5, ad.RootCAFor)
	graphTestContext.NewRelationship(s.NTAuthStore5, s.Domain5, ad.NTAuthStoreFor)
	graphTestContext.NewRelationship(s.DC5, s.Domain5, ad.DCFor)
	graphTestContext.NewRelationship(s.EnterpriseCA5, s.RootCA5, ad.IssuedSignedBy)
	graphTestContext.NewRelationship(s.EnterpriseCA5, s.NTAuthStore5, ad.TrustedForNTAuth)
	graphTestContext.NewRelationship(s.Computer5, s.EnterpriseCA5, ad.Enroll)
	graphTestContext.NewRelationship(s.EnterpriseCA5, s.DC5, ad.CanAbuseWeakCertBinding)
	graphTestContext.NewRelationship(s.Computer5, s.CertTemplate5, ad.Enroll)
	graphTestContext.NewRelationship(s.Group1, s.Computer1, ad.GenericAll)
	graphTestContext.NewRelationship(s.Group2, s.Computer2, ad.GenericAll)
	graphTestContext.NewRelationship(s.Group5, s.Computer5, ad.GenericAll)
	graphTestContext.NewRelationship(s.Group4, s.Computer4, ad.GenericAll)
	graphTestContext.NewRelationship(s.Group3, s.Computer3, ad.GenericAll)
}

type ESC6aHarnessPrincipalEdges struct {
	Group0        *graph.Node
	Group1        *graph.Node
	Group2        *graph.Node
	Group3        *graph.Node
	Group4        *graph.Node
	CertTemplate1 *graph.Node
	EnterpriseCA1 *graph.Node

	NTAuthStore *graph.Node
	RootCA      *graph.Node
	DC          *graph.Node

	Domain *graph.Node
}

func (s *ESC6aHarnessPrincipalEdges) Setup(c *GraphTestContext) {
	sid := RandomDomainSID()
	s.Group0 = c.NewActiveDirectoryGroup("Group0", sid)
	s.Group1 = c.NewActiveDirectoryGroup("Group1", sid)
	s.Group2 = c.NewActiveDirectoryGroup("Group2", sid)
	s.Group3 = c.NewActiveDirectoryGroup("Group3", sid)
	s.Group4 = c.NewActiveDirectoryGroup("Group4", sid)
	s.CertTemplate1 = c.NewActiveDirectoryCertTemplate("CertTemplate1", sid, CertTemplateData{
		RequiresManagerApproval: false,
		AuthenticationEnabled:   true,
		EnrolleeSuppliesSubject: false,
		SubjectAltRequireUPN:    false,
		SubjectAltRequireSPN:    false,
		NoSecurityExtension:     true,
		SchemaVersion:           1,
		AuthorizedSignatures:    0,
		EKUS:                    []string{},
		ApplicationPolicies:     []string{},
	})
	s.EnterpriseCA1 = c.NewActiveDirectoryEnterpriseCA("EnterpriseCA1", sid)
	s.NTAuthStore = c.NewActiveDirectoryNTAuthStore("NTAuthStore", sid)
	s.RootCA = c.NewActiveDirectoryRootCA("RootCA", sid)
	s.DC = c.NewActiveDirectoryComputer("DC", sid)
	s.Domain = c.NewActiveDirectoryDomain("ESC6a", sid, false, true)

	c.NewRelationship(s.Group0, s.EnterpriseCA1, ad.Enroll)
	c.NewRelationship(s.Group1, s.Group0, ad.MemberOf)
	c.NewRelationship(s.Group2, s.Group0, ad.MemberOf)
	c.NewRelationship(s.Group3, s.Group0, ad.MemberOf)

	c.NewRelationship(s.Group4, s.CertTemplate1, ad.Enroll)
	c.NewRelationship(s.Group3, s.CertTemplate1, ad.GenericWrite)
	c.NewRelationship(s.Group2, s.CertTemplate1, ad.AllExtendedRights)
	c.NewRelationship(s.Group1, s.CertTemplate1, ad.GenericAll)

	c.NewRelationship(s.CertTemplate1, s.EnterpriseCA1, ad.PublishedTo)

	c.NewRelationship(s.EnterpriseCA1, s.NTAuthStore, ad.TrustedForNTAuth)
	c.NewRelationship(s.EnterpriseCA1, s.RootCA, ad.IssuedSignedBy)
	c.NewRelationship(s.EnterpriseCA1, s.DC, ad.CanAbuseWeakCertBinding)

	c.NewRelationship(s.NTAuthStore, s.Domain, ad.NTAuthStoreFor)
	c.NewRelationship(s.RootCA, s.Domain, ad.RootCAFor)
	c.NewRelationship(s.DC, s.Domain, ad.DCFor)

	s.EnterpriseCA1.Properties.Set(ad.IsUserSpecifiesSanEnabled.String(), true)
	c.UpdateNode(s.EnterpriseCA1)
}

// This function relies on having the "kind" property set for nodes in the json from arrows.app
// If the edges that are being tested have been set within the diagram, adding "asserted": "true" to the relationship property will skip creating that edge from the diagram
func setupHarnessFromArrowsJson(c *GraphTestContext, fileName string) {
	sid := RandomDomainSID()

	if data, err := harnesses.ReadHarness(fileName); err != nil {
		c.testCtx.Errorf("failed %s setup: %v", fileName, err)
	} else {
		nodeMap := initHarnessNodes(c, data.Nodes, sid)
		initHarnessRelationships(c, nodeMap, data.Relationships)
	}
}

func initHarnessNodes(c *GraphTestContext, nodes []harnesses.Node, sid string) map[string]*graph.Node {
	nodeMap := map[string]*graph.Node{}

	ctData := CertTemplateData{
		RequiresManagerApproval: false,
		AuthenticationEnabled:   true,
		EnrolleeSuppliesSubject: false,
		SubjectAltRequireUPN:    false,
		SubjectAltRequireSPN:    false,
		NoSecurityExtension:     true,
		SchemaVersion:           1,
		AuthorizedSignatures:    0,
		EKUS:                    []string{},
		ApplicationPolicies:     []string{},
	}

	for _, node := range nodes {
		if kind, ok := node.Properties["kind"]; !ok {
			continue
		} else {
			//The rest of the node kinds need handlers for initialization
			switch kind {
			case ad.Group.String():
				nodeMap[node.ID] = c.NewActiveDirectoryGroup(node.Caption, sid)
			case ad.CertTemplate.String():
				nodeMap[node.ID] = c.NewActiveDirectoryCertTemplate(node.Caption, sid, ctData)
			case ad.EnterpriseCA.String():
				nodeMap[node.ID] = c.NewActiveDirectoryEnterpriseCA(node.Caption, sid)
			case ad.NTAuthStore.String():
				nodeMap[node.ID] = c.NewActiveDirectoryNTAuthStore(node.Caption, sid)
			case ad.RootCA.String():
				nodeMap[node.ID] = c.NewActiveDirectoryRootCA(node.Caption, sid)
			case ad.Computer.String():
				nodeMap[node.ID] = c.NewActiveDirectoryComputer(node.Caption, sid)
			case ad.User.String():
				nodeMap[node.ID] = c.NewActiveDirectoryUser(node.Caption, sid)
			case ad.Domain.String():
				//Unable to assign the same sid to a new domain
				//It is probably best to segment isolated graphs into their own files or ensure a domainsid property is present if the test relies on pivoting off of it
				sid := RandomDomainSID()
				nodeMap[node.ID] = c.NewActiveDirectoryDomain(node.Caption, sid, false, true)
			default:
				c.testCtx.Errorf("invalid node kind: %s", kind)
			}

			initHarnessNodeProperties(c, nodeMap, node)
		}
	}
	return nodeMap
}

func initHarnessNodeProperties(c *GraphTestContext, nodeMap map[string]*graph.Node, node harnesses.Node) {
	for key, value := range node.Properties {
		//Unfortunately, all properties set within arrows.app are output as strings so we have to do a type dance here
		//It would be best to define value types for all node properties to avoid handling them this way
		if strings.ToLower(value) == "null" {
			continue
		}

		//This is an exception for schemaVersion which should not be a boolean
		if value == "1" || value == "0" || value == "2" {
			intValue, _ := strconv.ParseInt(value, 10, 32)
			nodeMap[node.ID].Properties.Set(strings.ToLower(key), float64(intValue))
		} else if boolValue, err := strconv.ParseBool(value); err != nil {
			nodeMap[node.ID].Properties.Set(strings.ToLower(key), value)
		} else {
			nodeMap[node.ID].Properties.Set(strings.ToLower(key), boolValue)
		}
	}
	c.UpdateNode(nodeMap[node.ID])
}

func initHarnessRelationships(c *GraphTestContext, nodeMap map[string]*graph.Node, relationships []harnesses.Relationship) {
	for _, relationship := range relationships {
		if kind, err := analysis.ParseKind(relationship.Kind); err != nil {
			c.testCtx.Errorf("invalid relationship kind: %s", kind)
			continue
		} else if asserting, ok := relationship.Properties["asserted"]; !ok {
			c.NewRelationship(nodeMap[relationship.From], nodeMap[relationship.To], kind)
		} else {
			if skip, err := strconv.ParseBool(asserting); err != nil {
				c.testCtx.Errorf("invalid assertion property: %s; %v", asserting, err)
			} else if !skip {
				c.NewRelationship(nodeMap[relationship.From], nodeMap[relationship.To], kind)
			}
		}
	}
}

type ESC6aHarnessECA struct{}

func (s *ESC6aHarnessECA) Setup(c *GraphTestContext) {
	setupHarnessFromArrowsJson(c, "esc6a-eca")
}

type ESC6aHarnessTemplate1 struct{}

func (s *ESC6aHarnessTemplate1) Setup(c *GraphTestContext) {
	setupHarnessFromArrowsJson(c, "esc6a-template1")
}

type ESC6aHarnessTemplate2 struct{}

func (s *ESC6aHarnessTemplate2) Setup(c *GraphTestContext) {
	setupHarnessFromArrowsJson(c, "esc6a-template2")
}

type ESC10aPrincipalHarness struct {
	Domain       *graph.Node
	NTAuthStore  *graph.Node
	RootCA       *graph.Node
	EnterpriseCA *graph.Node
	DC           *graph.Node
	CertTemplate *graph.Node
	User1        *graph.Node
	Group1       *graph.Node
	Group2       *graph.Node
	Group6       *graph.Node
	Group3       *graph.Node
	Group4       *graph.Node
	Group5       *graph.Node
	User2        *graph.Node
	Group0       *graph.Node
}

func (s *ESC10aPrincipalHarness) Setup(graphTestContext *GraphTestContext) {
	domainSid := RandomDomainSID()
	s.Domain = graphTestContext.NewActiveDirectoryDomain("Domain", domainSid, false, true)
	s.NTAuthStore = graphTestContext.NewActiveDirectoryNTAuthStore("NTAuthStore", domainSid)
	s.RootCA = graphTestContext.NewActiveDirectoryRootCA("RootCA", domainSid)
	s.EnterpriseCA = graphTestContext.NewActiveDirectoryEnterpriseCA("EnterpriseCA", domainSid)
	s.DC = graphTestContext.NewActiveDirectoryComputer("DC", domainSid)
	s.CertTemplate = graphTestContext.NewActiveDirectoryCertTemplate("CertTemplate", domainSid, CertTemplateData{
		ApplicationPolicies:     []string{},
		AuthenticationEnabled:   true,
		AuthorizedSignatures:    0,
		EKUS:                    []string{},
		EnrolleeSuppliesSubject: false,
		NoSecurityExtension:     false,
		RequiresManagerApproval: false,
		SchemaVersion:           1,
		SubjectAltRequireSPN:    false,
		SubjectAltRequireUPN:    true,
	})
	s.User1 = graphTestContext.NewActiveDirectoryUser("User1", domainSid)
	s.Group1 = graphTestContext.NewActiveDirectoryGroup("Group1", domainSid)
	s.Group2 = graphTestContext.NewActiveDirectoryGroup("Group2", domainSid)
	s.Group6 = graphTestContext.NewActiveDirectoryGroup("Group6", domainSid)
	s.Group3 = graphTestContext.NewActiveDirectoryGroup("Group3", domainSid)
	s.Group4 = graphTestContext.NewActiveDirectoryGroup("Group4", domainSid)
	s.Group5 = graphTestContext.NewActiveDirectoryGroup("Group5", domainSid)
	s.User2 = graphTestContext.NewActiveDirectoryUser("User2", domainSid)
	s.Group0 = graphTestContext.NewActiveDirectoryGroup("Group0", domainSid)
	graphTestContext.NewRelationship(s.RootCA, s.Domain, ad.RootCAFor)
	graphTestContext.NewRelationship(s.EnterpriseCA, s.RootCA, ad.IssuedSignedBy)
	graphTestContext.NewRelationship(s.NTAuthStore, s.Domain, ad.NTAuthStoreFor)
	graphTestContext.NewRelationship(s.EnterpriseCA, s.NTAuthStore, ad.TrustedForNTAuth)
	graphTestContext.NewRelationship(s.EnterpriseCA, s.DC, ad.CanAbuseUPNCertMapping)
	graphTestContext.NewRelationship(s.DC, s.Domain, ad.DCFor)
	graphTestContext.NewRelationship(s.CertTemplate, s.EnterpriseCA, ad.PublishedTo)
	graphTestContext.NewRelationship(s.Group1, s.User1, ad.GenericAll)
	graphTestContext.NewRelationship(s.Group2, s.User1, ad.GenericWrite)
	graphTestContext.NewRelationship(s.Group6, s.User1, ad.AllExtendedRights)
	graphTestContext.NewRelationship(s.Group3, s.User1, ad.WriteDACL)
	graphTestContext.NewRelationship(s.Group4, s.User1, ad.WriteOwner)
	graphTestContext.NewRelationship(s.Group5, s.User1, ad.WriteOwner)
	graphTestContext.NewRelationship(s.User2, s.User2, ad.GenericAll)
	graphTestContext.NewRelationship(s.User1, s.Group0, ad.MemberOf)
	graphTestContext.NewRelationship(s.User2, s.Group0, ad.MemberOf)
	graphTestContext.NewRelationship(s.Group0, s.CertTemplate, ad.Enroll)
	graphTestContext.NewRelationship(s.Group0, s.EnterpriseCA, ad.Enroll)
}

type ESC10aHarness1 struct {
	CertTemplate1 *graph.Node
	CertTemplate2 *graph.Node
	CertTemplate3 *graph.Node
	CertTemplate4 *graph.Node
	CertTemplate5 *graph.Node
	CertTemplate6 *graph.Node
	CertTemplate7 *graph.Node
	DC            *graph.Node
	Domain        *graph.Node
	EnterpriseCA  *graph.Node
	Group0        *graph.Node
	Group1        *graph.Node
	Group2        *graph.Node
	Group3        *graph.Node
	Group4        *graph.Node
	Group5        *graph.Node
	Group6        *graph.Node
	Group7        *graph.Node
	NTAuthStore   *graph.Node
	RootCA        *graph.Node
	User1         *graph.Node
	User2         *graph.Node
	User3         *graph.Node
	User4         *graph.Node
	User5         *graph.Node
	User6         *graph.Node
	User7         *graph.Node
}

func (s *ESC10aHarness1) Setup(graphTestContext *GraphTestContext) {
	domainSid := RandomDomainSID()
	s.CertTemplate1 = graphTestContext.NewActiveDirectoryCertTemplate("CertTemplate1", domainSid, CertTemplateData{
		ApplicationPolicies:     []string{},
		AuthenticationEnabled:   true,
		AuthorizedSignatures:    0,
		EKUS:                    []string{},
		EnrolleeSuppliesSubject: false,
		NoSecurityExtension:     false,
		RequiresManagerApproval: false,
		SchemaVersion:           2,
		SubjectAltRequireSPN:    false,
		SubjectAltRequireUPN:    true,
	})
	s.CertTemplate2 = graphTestContext.NewActiveDirectoryCertTemplate("CertTemplate2", domainSid, CertTemplateData{
		ApplicationPolicies:     []string{},
		AuthenticationEnabled:   true,
		AuthorizedSignatures:    0,
		EKUS:                    []string{},
		EnrolleeSuppliesSubject: false,
		NoSecurityExtension:     true,
		RequiresManagerApproval: false,
		SchemaVersion:           1,
		SubjectAltRequireSPN:    false,
		SubjectAltRequireUPN:    true,
	})
	s.CertTemplate3 = graphTestContext.NewActiveDirectoryCertTemplate("CertTemplate3", domainSid, CertTemplateData{
		ApplicationPolicies:     []string{},
		AuthenticationEnabled:   true,
		AuthorizedSignatures:    0,
		EKUS:                    []string{},
		EnrolleeSuppliesSubject: false,
		NoSecurityExtension:     false,
		RequiresManagerApproval: false,
		SchemaVersion:           1,
		SubjectAltRequireSPN:    true,
		SubjectAltRequireUPN:    false,
	})
	s.CertTemplate4 = graphTestContext.NewActiveDirectoryCertTemplate("CertTemplate4", domainSid, CertTemplateData{
		ApplicationPolicies:     []string{},
		AuthenticationEnabled:   true,
		AuthorizedSignatures:    0,
		EKUS:                    []string{},
		EnrolleeSuppliesSubject: false,
		NoSecurityExtension:     false,
		RequiresManagerApproval: true,
		SchemaVersion:           1,
		SubjectAltRequireSPN:    false,
		SubjectAltRequireUPN:    true,
	})
	s.CertTemplate5 = graphTestContext.NewActiveDirectoryCertTemplate("CertTemplate5", domainSid, CertTemplateData{
		ApplicationPolicies:     []string{},
		AuthenticationEnabled:   false,
		AuthorizedSignatures:    0,
		EKUS:                    []string{},
		EnrolleeSuppliesSubject: false,
		NoSecurityExtension:     false,
		RequiresManagerApproval: false,
		SchemaVersion:           1,
		SubjectAltRequireSPN:    false,
		SubjectAltRequireUPN:    true,
	})
	s.CertTemplate6 = graphTestContext.NewActiveDirectoryCertTemplate("CertTemplate6", domainSid, CertTemplateData{
		ApplicationPolicies:     []string{},
		AuthenticationEnabled:   true,
		AuthorizedSignatures:    1,
		EKUS:                    []string{},
		EnrolleeSuppliesSubject: false,
		NoSecurityExtension:     false,
		RequiresManagerApproval: false,
		SchemaVersion:           2,
		SubjectAltRequireSPN:    false,
		SubjectAltRequireUPN:    true,
	})
	s.CertTemplate7 = graphTestContext.NewActiveDirectoryCertTemplate("CertTemplate7", domainSid, CertTemplateData{
		ApplicationPolicies:     []string{},
		AuthenticationEnabled:   true,
		AuthorizedSignatures:    0,
		EKUS:                    []string{},
		EnrolleeSuppliesSubject: false,
		NoSecurityExtension:     false,
		RequiresManagerApproval: false,
		SchemaVersion:           1,
		SubjectAltRequireSPN:    false,
		SubjectAltRequireUPN:    false,
	})
	s.DC = graphTestContext.NewActiveDirectoryComputer("DC", domainSid)
	s.Domain = graphTestContext.NewActiveDirectoryDomain("Domain", domainSid, false, true)
	s.EnterpriseCA = graphTestContext.NewActiveDirectoryEnterpriseCA("EnterpriseCA", domainSid)
	s.Group0 = graphTestContext.NewActiveDirectoryGroup("Group0", domainSid)
	s.Group1 = graphTestContext.NewActiveDirectoryGroup("Group1", domainSid)
	s.Group2 = graphTestContext.NewActiveDirectoryGroup("Group2", domainSid)
	s.Group3 = graphTestContext.NewActiveDirectoryGroup("Group3", domainSid)
	s.Group4 = graphTestContext.NewActiveDirectoryGroup("Group4", domainSid)
	s.Group5 = graphTestContext.NewActiveDirectoryGroup("Group5", domainSid)
	s.Group6 = graphTestContext.NewActiveDirectoryGroup("Group6", domainSid)
	s.Group7 = graphTestContext.NewActiveDirectoryGroup("Group7", domainSid)
	s.NTAuthStore = graphTestContext.NewActiveDirectoryNTAuthStore("NTAuthStore", domainSid)
	s.RootCA = graphTestContext.NewActiveDirectoryRootCA("RootCA", domainSid)
	s.User1 = graphTestContext.NewActiveDirectoryUser("User1", domainSid)
	s.User2 = graphTestContext.NewActiveDirectoryUser("User2", domainSid)
	s.User3 = graphTestContext.NewActiveDirectoryUser("User3", domainSid)
	s.User4 = graphTestContext.NewActiveDirectoryUser("User4", domainSid)
	s.User5 = graphTestContext.NewActiveDirectoryUser("User5", domainSid)
	s.User6 = graphTestContext.NewActiveDirectoryUser("User6", domainSid)
	s.User7 = graphTestContext.NewActiveDirectoryUser("User7", domainSid)
	graphTestContext.NewRelationship(s.CertTemplate2, s.EnterpriseCA, ad.PublishedTo)
	graphTestContext.NewRelationship(s.RootCA, s.Domain, ad.RootCAFor)
	graphTestContext.NewRelationship(s.EnterpriseCA, s.RootCA, ad.IssuedSignedBy)
	graphTestContext.NewRelationship(s.NTAuthStore, s.Domain, ad.NTAuthStoreFor)
	graphTestContext.NewRelationship(s.EnterpriseCA, s.NTAuthStore, ad.TrustedForNTAuth)
	graphTestContext.NewRelationship(s.EnterpriseCA, s.DC, ad.CanAbuseUPNCertMapping)
	graphTestContext.NewRelationship(s.DC, s.Domain, ad.DCFor)
	graphTestContext.NewRelationship(s.User3, s.CertTemplate3, ad.Enroll)
	graphTestContext.NewRelationship(s.CertTemplate3, s.EnterpriseCA, ad.PublishedTo)
	graphTestContext.NewRelationship(s.CertTemplate4, s.EnterpriseCA, ad.PublishedTo)
	graphTestContext.NewRelationship(s.User4, s.CertTemplate4, ad.Enroll)
	graphTestContext.NewRelationship(s.User2, s.CertTemplate2, ad.Enroll)
	graphTestContext.NewRelationship(s.Group0, s.EnterpriseCA, ad.Enroll)
	graphTestContext.NewRelationship(s.User2, s.Group0, ad.MemberOf)
	graphTestContext.NewRelationship(s.User3, s.Group0, ad.MemberOf)
	graphTestContext.NewRelationship(s.User4, s.Group0, ad.MemberOf)
	graphTestContext.NewRelationship(s.CertTemplate5, s.EnterpriseCA, ad.PublishedTo)
	graphTestContext.NewRelationship(s.User5, s.CertTemplate5, ad.Enroll)
	graphTestContext.NewRelationship(s.User5, s.Group0, ad.MemberOf)
	graphTestContext.NewRelationship(s.User6, s.Group0, ad.MemberOf)
	graphTestContext.NewRelationship(s.User6, s.CertTemplate6, ad.Enroll)
	graphTestContext.NewRelationship(s.CertTemplate6, s.EnterpriseCA, ad.PublishedTo)
	graphTestContext.NewRelationship(s.CertTemplate1, s.EnterpriseCA, ad.PublishedTo)
	graphTestContext.NewRelationship(s.User1, s.CertTemplate1, ad.Enroll)
	graphTestContext.NewRelationship(s.User1, s.Group0, ad.MemberOf)
	graphTestContext.NewRelationship(s.CertTemplate7, s.EnterpriseCA, ad.PublishedTo)
	graphTestContext.NewRelationship(s.User7, s.CertTemplate7, ad.Enroll)
	graphTestContext.NewRelationship(s.User7, s.Group0, ad.MemberOf)
	graphTestContext.NewRelationship(s.Group7, s.User7, ad.GenericAll)
	graphTestContext.NewRelationship(s.Group6, s.User6, ad.GenericAll)
	graphTestContext.NewRelationship(s.Group5, s.User5, ad.GenericAll)
	graphTestContext.NewRelationship(s.Group4, s.User4, ad.GenericAll)
	graphTestContext.NewRelationship(s.Group3, s.User3, ad.GenericAll)
	graphTestContext.NewRelationship(s.Group2, s.User2, ad.GenericAll)
	graphTestContext.NewRelationship(s.Group1, s.User1, ad.GenericAll)
}

type ESC10aHarness2 struct {
	CertTemplate1 *graph.Node
	CertTemplate2 *graph.Node
	CertTemplate3 *graph.Node
	Computer1     *graph.Node
	Computer2     *graph.Node
	Computer3     *graph.Node
	Computer4     *graph.Node
	Computer5     *graph.Node
	Computer6     *graph.Node
	DC            *graph.Node
	Domain        *graph.Node
	EnterpriseCA  *graph.Node
	Group0        *graph.Node
	Group1        *graph.Node
	Group2        *graph.Node
	Group3        *graph.Node
	Group4        *graph.Node
	Group5        *graph.Node
	Group6        *graph.Node
	NTAuthStore   *graph.Node
	RootCA        *graph.Node
	User1         *graph.Node
	User2         *graph.Node
	User3         *graph.Node
	User4         *graph.Node
	User5         *graph.Node
	User6         *graph.Node
}

func (s *ESC10aHarness2) Setup(graphTestContext *GraphTestContext) {
	domainSid := RandomDomainSID()
	s.CertTemplate1 = graphTestContext.NewActiveDirectoryCertTemplate("CertTemplate1", domainSid, CertTemplateData{
		ApplicationPolicies:        []string{},
		AuthenticationEnabled:      true,
		AuthorizedSignatures:       0,
		EKUS:                       []string{},
		EnrolleeSuppliesSubject:    false,
		NoSecurityExtension:        false,
		RequiresManagerApproval:    false,
		SchemaVersion:              2,
		SubjectAltRequireDNS:       false,
		SubjectAltRequireDomainDNS: false,
		SubjectAltRequireEmail:     true,
		SubjectAltRequireSPN:       false,
		SubjectAltRequireUPN:       true,
	})
	s.CertTemplate2 = graphTestContext.NewActiveDirectoryCertTemplate("CertTemplate2", domainSid, CertTemplateData{
		ApplicationPolicies:        []string{},
		AuthenticationEnabled:      true,
		AuthorizedSignatures:       0,
		EKUS:                       []string{},
		EnrolleeSuppliesSubject:    false,
		NoSecurityExtension:        false,
		RequiresManagerApproval:    false,
		SchemaVersion:              2,
		SubjectAltRequireDNS:       true,
		SubjectAltRequireDomainDNS: false,
		SubjectAltRequireEmail:     true,
		SubjectAltRequireSPN:       false,
		SubjectAltRequireUPN:       true,
	})
	s.CertTemplate3 = graphTestContext.NewActiveDirectoryCertTemplate("CertTemplate3", domainSid, CertTemplateData{
		ApplicationPolicies:        []string{},
		AuthenticationEnabled:      true,
		AuthorizedSignatures:       0,
		EKUS:                       []string{},
		EnrolleeSuppliesSubject:    false,
		NoSecurityExtension:        false,
		RequiresManagerApproval:    false,
		SchemaVersion:              2,
		SubjectAltRequireDNS:       false,
		SubjectAltRequireDomainDNS: true,
		SubjectAltRequireEmail:     true,
		SubjectAltRequireSPN:       false,
		SubjectAltRequireUPN:       true,
	})
	s.Computer1 = graphTestContext.NewActiveDirectoryComputer("Computer1", domainSid)
	s.Computer2 = graphTestContext.NewActiveDirectoryComputer("Computer2", domainSid)
	s.Computer3 = graphTestContext.NewActiveDirectoryComputer("Computer3", domainSid)
	s.Computer4 = graphTestContext.NewActiveDirectoryComputer("Computer4", domainSid)
	s.Computer5 = graphTestContext.NewActiveDirectoryComputer("Computer5", domainSid)
	s.Computer6 = graphTestContext.NewActiveDirectoryComputer("Computer6", domainSid)
	s.DC = graphTestContext.NewActiveDirectoryComputer("DC", domainSid)
	s.Domain = graphTestContext.NewActiveDirectoryDomain("Domain", domainSid, false, true)
	s.EnterpriseCA = graphTestContext.NewActiveDirectoryEnterpriseCA("EnterpriseCA", domainSid)
	s.Group0 = graphTestContext.NewActiveDirectoryGroup("Group0", domainSid)
	s.Group1 = graphTestContext.NewActiveDirectoryGroup("Group1", domainSid)
	s.Group2 = graphTestContext.NewActiveDirectoryGroup("Group2", domainSid)
	s.Group3 = graphTestContext.NewActiveDirectoryGroup("Group3", domainSid)
	s.Group4 = graphTestContext.NewActiveDirectoryGroup("Group4", domainSid)
	s.Group5 = graphTestContext.NewActiveDirectoryGroup("Group5", domainSid)
	s.Group6 = graphTestContext.NewActiveDirectoryGroup("Group6", domainSid)
	s.NTAuthStore = graphTestContext.NewActiveDirectoryNTAuthStore("NTAuthStore", domainSid)
	s.RootCA = graphTestContext.NewActiveDirectoryRootCA("RootCA", domainSid)
	s.User1 = graphTestContext.NewActiveDirectoryUser("User1", domainSid)
	s.User2 = graphTestContext.NewActiveDirectoryUser("User2", domainSid)
	s.User3 = graphTestContext.NewActiveDirectoryUser("User3", domainSid)
	s.User4 = graphTestContext.NewActiveDirectoryUser("User4", domainSid)
	s.User5 = graphTestContext.NewActiveDirectoryUser("User5", domainSid)
	s.User6 = graphTestContext.NewActiveDirectoryUser("User6", domainSid)
	graphTestContext.NewRelationship(s.RootCA, s.Domain, ad.RootCAFor)
	graphTestContext.NewRelationship(s.EnterpriseCA, s.RootCA, ad.IssuedSignedBy)
	graphTestContext.NewRelationship(s.NTAuthStore, s.Domain, ad.NTAuthStoreFor)
	graphTestContext.NewRelationship(s.EnterpriseCA, s.NTAuthStore, ad.TrustedForNTAuth)
	graphTestContext.NewRelationship(s.EnterpriseCA, s.DC, ad.CanAbuseUPNCertMapping)
	graphTestContext.NewRelationship(s.DC, s.Domain, ad.DCFor)
	graphTestContext.NewRelationship(s.Group0, s.EnterpriseCA, ad.Enroll)
	graphTestContext.NewRelationship(s.CertTemplate1, s.EnterpriseCA, ad.PublishedTo)
	graphTestContext.NewRelationship(s.Group1, s.CertTemplate1, ad.Enroll)
	graphTestContext.NewRelationship(s.Group1, s.Group0, ad.MemberOf)
	graphTestContext.NewRelationship(s.CertTemplate2, s.EnterpriseCA, ad.PublishedTo)
	graphTestContext.NewRelationship(s.CertTemplate3, s.EnterpriseCA, ad.PublishedTo)
	graphTestContext.NewRelationship(s.Computer1, s.CertTemplate1, ad.Enroll)
	graphTestContext.NewRelationship(s.Computer1, s.Group0, ad.MemberOf)
	graphTestContext.NewRelationship(s.User1, s.CertTemplate1, ad.Enroll)
	graphTestContext.NewRelationship(s.User1, s.Group0, ad.MemberOf)
	graphTestContext.NewRelationship(s.Group2, s.Group0, ad.MemberOf)
	graphTestContext.NewRelationship(s.Computer2, s.Group0, ad.MemberOf)
	graphTestContext.NewRelationship(s.User2, s.Group0, ad.MemberOf)
	graphTestContext.NewRelationship(s.User2, s.CertTemplate2, ad.Enroll)
	graphTestContext.NewRelationship(s.Computer2, s.CertTemplate2, ad.Enroll)
	graphTestContext.NewRelationship(s.Group2, s.CertTemplate2, ad.Enroll)
	graphTestContext.NewRelationship(s.Group3, s.Group0, ad.MemberOf)
	graphTestContext.NewRelationship(s.Computer3, s.Group0, ad.MemberOf)
	graphTestContext.NewRelationship(s.User3, s.Group0, ad.MemberOf)
	graphTestContext.NewRelationship(s.Group3, s.CertTemplate3, ad.Enroll)
	graphTestContext.NewRelationship(s.Computer3, s.CertTemplate3, ad.Enroll)
	graphTestContext.NewRelationship(s.User3, s.CertTemplate3, ad.Enroll)
	graphTestContext.NewRelationship(s.User6, s.User3, ad.GenericAll)
	graphTestContext.NewRelationship(s.User5, s.Computer3, ad.GenericAll)
	graphTestContext.NewRelationship(s.User4, s.Group3, ad.GenericAll)
	graphTestContext.NewRelationship(s.Computer6, s.User2, ad.GenericAll)
	graphTestContext.NewRelationship(s.Computer5, s.Computer2, ad.GenericAll)
	graphTestContext.NewRelationship(s.Computer4, s.Group2, ad.GenericAll)
	graphTestContext.NewRelationship(s.Group6, s.User1, ad.GenericAll)
	graphTestContext.NewRelationship(s.Group5, s.Computer1, ad.GenericAll)
	graphTestContext.NewRelationship(s.Group4, s.Group1, ad.GenericAll)
}

type ESC10aHarnessECA struct {
	CertTemplate1 *graph.Node
	CertTemplate2 *graph.Node
	CertTemplate3 *graph.Node
	CertTemplate4 *graph.Node
	CertTemplate5 *graph.Node
	DC1           *graph.Node
	DC2           *graph.Node
	DC3           *graph.Node
	DC4           *graph.Node
	DC5           *graph.Node
	Domain1       *graph.Node
	Domain2       *graph.Node
	Domain3       *graph.Node
	Domain4       *graph.Node
	Domain5       *graph.Node
	EnterpriseCA1 *graph.Node
	EnterpriseCA2 *graph.Node
	EnterpriseCA3 *graph.Node
	EnterpriseCA4 *graph.Node
	EnterpriseCA5 *graph.Node
	Group1        *graph.Node
	Group2        *graph.Node
	Group3        *graph.Node
	Group4        *graph.Node
	Group5        *graph.Node
	NTAuthStore1  *graph.Node
	NTAuthStore2  *graph.Node
	NTAuthStore3  *graph.Node
	NTAuthStore4  *graph.Node
	NTAuthStore5  *graph.Node
	RootCA1       *graph.Node
	RootCA2       *graph.Node
	RootCA3       *graph.Node
	RootCA4       *graph.Node
	RootCA5       *graph.Node
	User1         *graph.Node
	User2         *graph.Node
	User3         *graph.Node
	User4         *graph.Node
	User5         *graph.Node
}

func (s *ESC10aHarnessECA) Setup(graphTestContext *GraphTestContext) {
	domainSid1 := RandomDomainSID()
	domainSid2 := RandomDomainSID()
	domainSid3 := RandomDomainSID()
	domainSid4 := RandomDomainSID()
	domainSid5 := RandomDomainSID()
	s.CertTemplate1 = graphTestContext.NewActiveDirectoryCertTemplate("CertTemplate1", domainSid1, CertTemplateData{
		ApplicationPolicies:     []string{},
		AuthenticationEnabled:   true,
		AuthorizedSignatures:    0,
		EKUS:                    []string{},
		EnrolleeSuppliesSubject: false,
		NoSecurityExtension:     false,
		RequiresManagerApproval: false,
		SchemaVersion:           1,
		SubjectAltRequireEmail:  false,
		SubjectAltRequireSPN:    false,
		SubjectAltRequireUPN:    true,
	})
	s.CertTemplate2 = graphTestContext.NewActiveDirectoryCertTemplate("CertTemplate2", domainSid2, CertTemplateData{
		ApplicationPolicies:     []string{},
		AuthenticationEnabled:   true,
		AuthorizedSignatures:    0,
		EKUS:                    []string{},
		EnrolleeSuppliesSubject: false,
		NoSecurityExtension:     false,
		RequiresManagerApproval: false,
		SchemaVersion:           1,
		SubjectAltRequireEmail:  false,
		SubjectAltRequireSPN:    false,
		SubjectAltRequireUPN:    true,
	})
	s.CertTemplate3 = graphTestContext.NewActiveDirectoryCertTemplate("CertTemplate3", domainSid3, CertTemplateData{
		ApplicationPolicies:     []string{},
		AuthenticationEnabled:   true,
		AuthorizedSignatures:    0,
		EKUS:                    []string{},
		EnrolleeSuppliesSubject: false,
		NoSecurityExtension:     false,
		RequiresManagerApproval: false,
		SchemaVersion:           1,
		SubjectAltRequireEmail:  false,
		SubjectAltRequireSPN:    false,
		SubjectAltRequireUPN:    true,
	})
	s.CertTemplate4 = graphTestContext.NewActiveDirectoryCertTemplate("CertTemplate4", domainSid4, CertTemplateData{
		ApplicationPolicies:     []string{},
		AuthenticationEnabled:   true,
		AuthorizedSignatures:    0,
		EKUS:                    []string{},
		EnrolleeSuppliesSubject: false,
		NoSecurityExtension:     false,
		RequiresManagerApproval: false,
		SchemaVersion:           1,
		SubjectAltRequireEmail:  false,
		SubjectAltRequireSPN:    false,
		SubjectAltRequireUPN:    true,
	})
	s.CertTemplate5 = graphTestContext.NewActiveDirectoryCertTemplate("CertTemplate5", domainSid5, CertTemplateData{
		ApplicationPolicies:     []string{},
		AuthenticationEnabled:   true,
		AuthorizedSignatures:    0,
		EKUS:                    []string{},
		EnrolleeSuppliesSubject: false,
		NoSecurityExtension:     false,
		RequiresManagerApproval: false,
		SchemaVersion:           1,
		SubjectAltRequireEmail:  false,
		SubjectAltRequireSPN:    false,
		SubjectAltRequireUPN:    true,
	})
	s.DC1 = graphTestContext.NewActiveDirectoryComputer("DC1", domainSid1)
	s.DC2 = graphTestContext.NewActiveDirectoryComputer("DC2", domainSid2)
	s.DC3 = graphTestContext.NewActiveDirectoryComputer("DC3", domainSid3)
	s.DC4 = graphTestContext.NewActiveDirectoryComputer("DC4", domainSid4)
	s.DC5 = graphTestContext.NewActiveDirectoryComputer("DC5", domainSid5)
	s.Domain1 = graphTestContext.NewActiveDirectoryDomain("Domain1", domainSid1, false, true)
	s.Domain2 = graphTestContext.NewActiveDirectoryDomain("Domain2", domainSid2, false, true)
	s.Domain3 = graphTestContext.NewActiveDirectoryDomain("Domain3", domainSid3, false, true)
	s.Domain4 = graphTestContext.NewActiveDirectoryDomain("Domain4", domainSid4, false, true)
	s.Domain5 = graphTestContext.NewActiveDirectoryDomain("Domain5", domainSid5, false, true)
	s.EnterpriseCA1 = graphTestContext.NewActiveDirectoryEnterpriseCA("EnterpriseCA1", domainSid1)
	s.EnterpriseCA2 = graphTestContext.NewActiveDirectoryEnterpriseCA("EnterpriseCA2", domainSid2)
	s.EnterpriseCA3 = graphTestContext.NewActiveDirectoryEnterpriseCA("EnterpriseCA3", domainSid3)
	s.EnterpriseCA4 = graphTestContext.NewActiveDirectoryEnterpriseCA("EnterpriseCA4", domainSid4)
	s.EnterpriseCA5 = graphTestContext.NewActiveDirectoryEnterpriseCA("EnterpriseCA5", domainSid5)
	s.Group1 = graphTestContext.NewActiveDirectoryGroup("Group1", domainSid1)
	s.Group2 = graphTestContext.NewActiveDirectoryGroup("Group2", domainSid2)
	s.Group3 = graphTestContext.NewActiveDirectoryGroup("Group3", domainSid3)
	s.Group4 = graphTestContext.NewActiveDirectoryGroup("Group4", domainSid4)
	s.Group5 = graphTestContext.NewActiveDirectoryGroup("Group5", domainSid5)
	s.NTAuthStore1 = graphTestContext.NewActiveDirectoryNTAuthStore("NTAuthStore1", domainSid1)
	s.NTAuthStore2 = graphTestContext.NewActiveDirectoryNTAuthStore("NTAuthStore2", domainSid2)
	s.NTAuthStore3 = graphTestContext.NewActiveDirectoryNTAuthStore("NTAuthStore3", domainSid3)
	s.NTAuthStore4 = graphTestContext.NewActiveDirectoryNTAuthStore("NTAuthStore4", domainSid4)
	s.NTAuthStore5 = graphTestContext.NewActiveDirectoryNTAuthStore("NTAuthStore5", domainSid5)
	s.RootCA1 = graphTestContext.NewActiveDirectoryRootCA("RootCA1", domainSid1)
	s.RootCA2 = graphTestContext.NewActiveDirectoryRootCA("RootCA2", domainSid2)
	s.RootCA3 = graphTestContext.NewActiveDirectoryRootCA("RootCA3", domainSid3)
	s.RootCA4 = graphTestContext.NewActiveDirectoryRootCA("RootCA4", domainSid4)
	s.RootCA5 = graphTestContext.NewActiveDirectoryRootCA("RootCA5", domainSid5)
	s.User1 = graphTestContext.NewActiveDirectoryUser("User1", domainSid1)
	s.User2 = graphTestContext.NewActiveDirectoryUser("User2", domainSid2)
	s.User3 = graphTestContext.NewActiveDirectoryUser("User3", domainSid3)
	s.User4 = graphTestContext.NewActiveDirectoryUser("User4", domainSid4)
	s.User5 = graphTestContext.NewActiveDirectoryUser("User5", domainSid5)
	graphTestContext.NewRelationship(s.RootCA1, s.Domain1, ad.RootCAFor)
	graphTestContext.NewRelationship(s.NTAuthStore1, s.Domain1, ad.NTAuthStoreFor)
	graphTestContext.NewRelationship(s.DC1, s.Domain1, ad.DCFor)
	graphTestContext.NewRelationship(s.CertTemplate1, s.EnterpriseCA1, ad.PublishedTo)
	graphTestContext.NewRelationship(s.EnterpriseCA1, s.RootCA1, ad.IssuedSignedBy)
	graphTestContext.NewRelationship(s.EnterpriseCA1, s.NTAuthStore1, ad.TrustedForNTAuth)
	graphTestContext.NewRelationship(s.User1, s.EnterpriseCA1, ad.Enroll)
	graphTestContext.NewRelationship(s.EnterpriseCA1, s.DC1, ad.CanAbuseUPNCertMapping)
	graphTestContext.NewRelationship(s.User1, s.CertTemplate1, ad.Enroll)
	graphTestContext.NewRelationship(s.RootCA2, s.Domain2, ad.RootCAFor)
	graphTestContext.NewRelationship(s.NTAuthStore2, s.Domain2, ad.NTAuthStoreFor)
	graphTestContext.NewRelationship(s.DC2, s.Domain2, ad.DCFor)
	graphTestContext.NewRelationship(s.CertTemplate2, s.EnterpriseCA2, ad.PublishedTo)
	graphTestContext.NewRelationship(s.EnterpriseCA2, s.RootCA2, ad.IssuedSignedBy)
	graphTestContext.NewRelationship(s.EnterpriseCA2, s.NTAuthStore2, ad.TrustedForNTAuth)
	graphTestContext.NewRelationship(s.User2, s.EnterpriseCA2, ad.Enroll)
	graphTestContext.NewRelationship(s.User2, s.CertTemplate2, ad.Enroll)
	graphTestContext.NewRelationship(s.RootCA3, s.Domain3, ad.RootCAFor)
	graphTestContext.NewRelationship(s.NTAuthStore3, s.Domain3, ad.NTAuthStoreFor)
	graphTestContext.NewRelationship(s.DC3, s.Domain3, ad.DCFor)
	graphTestContext.NewRelationship(s.CertTemplate3, s.EnterpriseCA3, ad.PublishedTo)
	graphTestContext.NewRelationship(s.EnterpriseCA3, s.RootCA3, ad.IssuedSignedBy)
	graphTestContext.NewRelationship(s.User3, s.EnterpriseCA3, ad.Enroll)
	graphTestContext.NewRelationship(s.EnterpriseCA3, s.DC3, ad.CanAbuseUPNCertMapping)
	graphTestContext.NewRelationship(s.User3, s.CertTemplate3, ad.Enroll)
	graphTestContext.NewRelationship(s.RootCA4, s.Domain4, ad.RootCAFor)
	graphTestContext.NewRelationship(s.NTAuthStore4, s.Domain4, ad.NTAuthStoreFor)
	graphTestContext.NewRelationship(s.DC4, s.Domain4, ad.DCFor)
	graphTestContext.NewRelationship(s.CertTemplate4, s.EnterpriseCA4, ad.PublishedTo)
	graphTestContext.NewRelationship(s.EnterpriseCA4, s.NTAuthStore4, ad.TrustedForNTAuth)
	graphTestContext.NewRelationship(s.User4, s.EnterpriseCA4, ad.Enroll)
	graphTestContext.NewRelationship(s.EnterpriseCA4, s.DC4, ad.CanAbuseUPNCertMapping)
	graphTestContext.NewRelationship(s.User4, s.CertTemplate4, ad.Enroll)
	graphTestContext.NewRelationship(s.RootCA5, s.Domain5, ad.RootCAFor)
	graphTestContext.NewRelationship(s.NTAuthStore5, s.Domain5, ad.NTAuthStoreFor)
	graphTestContext.NewRelationship(s.DC5, s.Domain5, ad.DCFor)
	graphTestContext.NewRelationship(s.EnterpriseCA5, s.RootCA5, ad.IssuedSignedBy)
	graphTestContext.NewRelationship(s.EnterpriseCA5, s.NTAuthStore5, ad.TrustedForNTAuth)
	graphTestContext.NewRelationship(s.User5, s.EnterpriseCA5, ad.Enroll)
	graphTestContext.NewRelationship(s.EnterpriseCA5, s.DC5, ad.CanAbuseUPNCertMapping)
	graphTestContext.NewRelationship(s.User5, s.CertTemplate5, ad.Enroll)
	graphTestContext.NewRelationship(s.Group1, s.User1, ad.GenericAll)
	graphTestContext.NewRelationship(s.Group2, s.User2, ad.GenericAll)
	graphTestContext.NewRelationship(s.Group5, s.User5, ad.GenericAll)
	graphTestContext.NewRelationship(s.Group4, s.User4, ad.GenericAll)
	graphTestContext.NewRelationship(s.Group3, s.User3, ad.GenericAll)
}

type ESC10aHarnessVictim struct {
	CertTemplate1 *graph.Node
	DC            *graph.Node
	Domain        *graph.Node
	EnterpriseCA  *graph.Node
	Group0        *graph.Node
	Group1        *graph.Node
	Group2        *graph.Node
	Group3        *graph.Node
	Group4        *graph.Node
	NTAuthStore   *graph.Node
	RootCA        *graph.Node
	User1         *graph.Node
	User2         *graph.Node
	User3         *graph.Node
	User4         *graph.Node
}

func (s *ESC10aHarnessVictim) Setup(graphTestContext *GraphTestContext) {
	domainSid := RandomDomainSID()
	s.CertTemplate1 = graphTestContext.NewActiveDirectoryCertTemplate("CertTemplate1", domainSid, CertTemplateData{
		ApplicationPolicies:     []string{},
		AuthenticationEnabled:   true,
		AuthorizedSignatures:    0,
		EKUS:                    []string{},
		EnrolleeSuppliesSubject: false,
		NoSecurityExtension:     false,
		RequiresManagerApproval: false,
		SchemaVersion:           1,
		SubjectAltRequireEmail:  false,
		SubjectAltRequireSPN:    false,
		SubjectAltRequireUPN:    true,
	})
	s.DC = graphTestContext.NewActiveDirectoryComputer("DC", domainSid)
	s.Domain = graphTestContext.NewActiveDirectoryDomain("Domain", domainSid, false, true)
	s.EnterpriseCA = graphTestContext.NewActiveDirectoryEnterpriseCA("EnterpriseCA", domainSid)
	s.Group0 = graphTestContext.NewActiveDirectoryGroup("Group0", domainSid)
	s.Group1 = graphTestContext.NewActiveDirectoryGroup("Group1", domainSid)
	s.Group2 = graphTestContext.NewActiveDirectoryGroup("Group2", domainSid)
	s.Group3 = graphTestContext.NewActiveDirectoryGroup("Group3", domainSid)
	s.Group4 = graphTestContext.NewActiveDirectoryGroup("Group4", domainSid)
	s.NTAuthStore = graphTestContext.NewActiveDirectoryNTAuthStore("NTAuthStore", domainSid)
	s.RootCA = graphTestContext.NewActiveDirectoryRootCA("RootCA", domainSid)
	s.User1 = graphTestContext.NewActiveDirectoryUser("User1", domainSid)
	s.User2 = graphTestContext.NewActiveDirectoryUser("User2", domainSid)
	s.User3 = graphTestContext.NewActiveDirectoryUser("User3", domainSid)
	s.User4 = graphTestContext.NewActiveDirectoryUser("User4", domainSid)
	graphTestContext.NewRelationship(s.RootCA, s.Domain, ad.RootCAFor)
	graphTestContext.NewRelationship(s.EnterpriseCA, s.RootCA, ad.IssuedSignedBy)
	graphTestContext.NewRelationship(s.NTAuthStore, s.Domain, ad.NTAuthStoreFor)
	graphTestContext.NewRelationship(s.EnterpriseCA, s.NTAuthStore, ad.TrustedForNTAuth)
	graphTestContext.NewRelationship(s.EnterpriseCA, s.DC, ad.CanAbuseUPNCertMapping)
	graphTestContext.NewRelationship(s.DC, s.Domain, ad.DCFor)
	graphTestContext.NewRelationship(s.Group0, s.EnterpriseCA, ad.Enroll)
	graphTestContext.NewRelationship(s.CertTemplate1, s.EnterpriseCA, ad.PublishedTo)
	graphTestContext.NewRelationship(s.User1, s.CertTemplate1, ad.GenericAll)
	graphTestContext.NewRelationship(s.User1, s.Group0, ad.MemberOf)
	graphTestContext.NewRelationship(s.User2, s.CertTemplate1, ad.AllExtendedRights)
	graphTestContext.NewRelationship(s.User2, s.Group0, ad.MemberOf)
	graphTestContext.NewRelationship(s.User3, s.CertTemplate1, ad.GenericWrite)
	graphTestContext.NewRelationship(s.User3, s.Group0, ad.MemberOf)
	graphTestContext.NewRelationship(s.User4, s.CertTemplate1, ad.Enroll)
	graphTestContext.NewRelationship(s.Group1, s.User1, ad.GenericAll)
	graphTestContext.NewRelationship(s.Group2, s.User2, ad.GenericAll)
	graphTestContext.NewRelationship(s.Group3, s.User3, ad.GenericAll)
	graphTestContext.NewRelationship(s.Group4, s.User4, ad.GenericAll)
}

type ESC10bHarness1 struct {
	CertTemplate1 *graph.Node
	CertTemplate2 *graph.Node
	CertTemplate3 *graph.Node
	CertTemplate4 *graph.Node
	CertTemplate5 *graph.Node
	CertTemplate6 *graph.Node
	Computer1     *graph.Node
	Computer2     *graph.Node
	Computer3     *graph.Node
	Computer4     *graph.Node
	Computer5     *graph.Node
	Computer6     *graph.Node
	ComputerDC    *graph.Node
	Domain        *graph.Node
	EnterpriseCA  *graph.Node
	Group0        *graph.Node
	Group1        *graph.Node
	Group2        *graph.Node
	Group3        *graph.Node
	Group4        *graph.Node
	Group5        *graph.Node
	Group6        *graph.Node
	NTAuthStore   *graph.Node
	RootCA        *graph.Node
}

func (s *ESC10bHarness1) Setup(graphTestContext *GraphTestContext) {
	domainSid := RandomDomainSID()
	s.CertTemplate1 = graphTestContext.NewActiveDirectoryCertTemplate("CertTemplate1", domainSid, CertTemplateData{
		ApplicationPolicies:     []string{},
		AuthenticationEnabled:   true,
		AuthorizedSignatures:    0,
		EKUS:                    []string{},
		EnrolleeSuppliesSubject: false,
		NoSecurityExtension:     false,
		RequiresManagerApproval: false,
		SchemaVersion:           2,
		SubjectAltRequireDNS:    true,
		SubjectAltRequireEmail:  false,
		SubjectAltRequireSPN:    false,
		SubjectAltRequireUPN:    false,
	})
	s.CertTemplate2 = graphTestContext.NewActiveDirectoryCertTemplate("CertTemplate2", domainSid, CertTemplateData{
		ApplicationPolicies:     []string{},
		AuthenticationEnabled:   true,
		AuthorizedSignatures:    0,
		EKUS:                    []string{},
		EnrolleeSuppliesSubject: false,
		NoSecurityExtension:     false,
		RequiresManagerApproval: false,
		SchemaVersion:           1,
		SubjectAltRequireDNS:    true,
		SubjectAltRequireEmail:  false,
		SubjectAltRequireSPN:    false,
		SubjectAltRequireUPN:    false,
	})
	s.CertTemplate3 = graphTestContext.NewActiveDirectoryCertTemplate("CertTemplate3", domainSid, CertTemplateData{
		ApplicationPolicies:     []string{},
		AuthenticationEnabled:   true,
		AuthorizedSignatures:    0,
		EKUS:                    []string{},
		EnrolleeSuppliesSubject: false,
		NoSecurityExtension:     false,
		RequiresManagerApproval: false,
		SchemaVersion:           1,
		SubjectAltRequireDNS:    false,
		SubjectAltRequireEmail:  false,
		SubjectAltRequireSPN:    false,
		SubjectAltRequireUPN:    false,
	})
	s.CertTemplate4 = graphTestContext.NewActiveDirectoryCertTemplate("CertTemplate4", domainSid, CertTemplateData{
		ApplicationPolicies:     []string{},
		AuthenticationEnabled:   true,
		AuthorizedSignatures:    0,
		EKUS:                    []string{},
		EnrolleeSuppliesSubject: false,
		NoSecurityExtension:     false,
		RequiresManagerApproval: true,
		SchemaVersion:           1,
		SubjectAltRequireDNS:    true,
		SubjectAltRequireEmail:  false,
		SubjectAltRequireSPN:    false,
		SubjectAltRequireUPN:    false,
	})
	s.CertTemplate5 = graphTestContext.NewActiveDirectoryCertTemplate("CertTemplate5", domainSid, CertTemplateData{
		ApplicationPolicies:     []string{},
		AuthenticationEnabled:   false,
		AuthorizedSignatures:    0,
		EKUS:                    []string{},
		EnrolleeSuppliesSubject: false,
		NoSecurityExtension:     false,
		RequiresManagerApproval: false,
		SchemaVersion:           1,
		SubjectAltRequireDNS:    true,
		SubjectAltRequireEmail:  false,
		SubjectAltRequireSPN:    false,
		SubjectAltRequireUPN:    false,
	})
	s.CertTemplate6 = graphTestContext.NewActiveDirectoryCertTemplate("CertTemplate6", domainSid, CertTemplateData{
		ApplicationPolicies:     []string{},
		AuthenticationEnabled:   true,
		AuthorizedSignatures:    1,
		EKUS:                    []string{},
		EnrolleeSuppliesSubject: false,
		NoSecurityExtension:     false,
		RequiresManagerApproval: false,
		SchemaVersion:           2,
		SubjectAltRequireDNS:    true,
		SubjectAltRequireEmail:  false,
		SubjectAltRequireSPN:    false,
		SubjectAltRequireUPN:    false,
	})
	s.Computer1 = graphTestContext.NewActiveDirectoryComputer("Computer1", domainSid)
	s.Computer2 = graphTestContext.NewActiveDirectoryComputer("Computer2", domainSid)
	s.Computer3 = graphTestContext.NewActiveDirectoryComputer("Computer3", domainSid)
	s.Computer4 = graphTestContext.NewActiveDirectoryComputer("Computer4", domainSid)
	s.Computer5 = graphTestContext.NewActiveDirectoryComputer("Computer5", domainSid)
	s.Computer6 = graphTestContext.NewActiveDirectoryComputer("Computer6", domainSid)
	s.ComputerDC = graphTestContext.NewActiveDirectoryComputer("ComputerDC", domainSid)
	s.Domain = graphTestContext.NewActiveDirectoryDomain("Domain", domainSid, false, true)
	s.EnterpriseCA = graphTestContext.NewActiveDirectoryEnterpriseCA("EnterpriseCA", domainSid)
	s.Group0 = graphTestContext.NewActiveDirectoryGroup("Group0", domainSid)
	s.Group1 = graphTestContext.NewActiveDirectoryGroup("Group1", domainSid)
	s.Group2 = graphTestContext.NewActiveDirectoryGroup("Group2", domainSid)
	s.Group3 = graphTestContext.NewActiveDirectoryGroup("Group3", domainSid)
	s.Group4 = graphTestContext.NewActiveDirectoryGroup("Group4", domainSid)
	s.Group5 = graphTestContext.NewActiveDirectoryGroup("Group5", domainSid)
	s.Group6 = graphTestContext.NewActiveDirectoryGroup("Group6", domainSid)
	s.NTAuthStore = graphTestContext.NewActiveDirectoryNTAuthStore("NTAuthStore", domainSid)
	s.RootCA = graphTestContext.NewActiveDirectoryRootCA("RootCA", domainSid)
	graphTestContext.NewRelationship(s.CertTemplate2, s.EnterpriseCA, ad.PublishedTo)
	graphTestContext.NewRelationship(s.RootCA, s.Domain, ad.RootCAFor)
	graphTestContext.NewRelationship(s.EnterpriseCA, s.RootCA, ad.IssuedSignedBy)
	graphTestContext.NewRelationship(s.NTAuthStore, s.Domain, ad.NTAuthStoreFor)
	graphTestContext.NewRelationship(s.EnterpriseCA, s.NTAuthStore, ad.TrustedForNTAuth)
	graphTestContext.NewRelationship(s.EnterpriseCA, s.ComputerDC, ad.CanAbuseUPNCertMapping)
	graphTestContext.NewRelationship(s.ComputerDC, s.Domain, ad.DCFor)
	graphTestContext.NewRelationship(s.Computer3, s.CertTemplate3, ad.Enroll)
	graphTestContext.NewRelationship(s.CertTemplate3, s.EnterpriseCA, ad.PublishedTo)
	graphTestContext.NewRelationship(s.CertTemplate4, s.EnterpriseCA, ad.PublishedTo)
	graphTestContext.NewRelationship(s.Computer4, s.CertTemplate4, ad.Enroll)
	graphTestContext.NewRelationship(s.Computer2, s.CertTemplate2, ad.Enroll)
	graphTestContext.NewRelationship(s.Group0, s.EnterpriseCA, ad.Enroll)
	graphTestContext.NewRelationship(s.Computer2, s.Group0, ad.MemberOf)
	graphTestContext.NewRelationship(s.Computer3, s.Group0, ad.MemberOf)
	graphTestContext.NewRelationship(s.Computer4, s.Group0, ad.MemberOf)
	graphTestContext.NewRelationship(s.CertTemplate5, s.EnterpriseCA, ad.PublishedTo)
	graphTestContext.NewRelationship(s.Computer5, s.CertTemplate5, ad.Enroll)
	graphTestContext.NewRelationship(s.Computer5, s.Group0, ad.MemberOf)
	graphTestContext.NewRelationship(s.Computer6, s.Group0, ad.MemberOf)
	graphTestContext.NewRelationship(s.Computer6, s.CertTemplate6, ad.Enroll)
	graphTestContext.NewRelationship(s.CertTemplate6, s.EnterpriseCA, ad.PublishedTo)
	graphTestContext.NewRelationship(s.CertTemplate1, s.EnterpriseCA, ad.PublishedTo)
	graphTestContext.NewRelationship(s.Computer1, s.CertTemplate1, ad.Enroll)
	graphTestContext.NewRelationship(s.Computer1, s.Group0, ad.MemberOf)
	graphTestContext.NewRelationship(s.Group6, s.Computer6, ad.GenericAll)
	graphTestContext.NewRelationship(s.Group5, s.Computer5, ad.GenericAll)
	graphTestContext.NewRelationship(s.Group4, s.Computer4, ad.GenericAll)
	graphTestContext.NewRelationship(s.Group3, s.Computer3, ad.GenericAll)
	graphTestContext.NewRelationship(s.Group2, s.Computer2, ad.GenericAll)
	graphTestContext.NewRelationship(s.Group1, s.Computer1, ad.GenericAll)
}

type ESC10bHarness2 struct {
	CertTemplate1 *graph.Node
	CertTemplate2 *graph.Node
	CertTemplate3 *graph.Node
	Computer1     *graph.Node
	Computer2     *graph.Node
	Computer3     *graph.Node
	Computer4     *graph.Node
	Computer5     *graph.Node
	Computer6     *graph.Node
	ComputerDC    *graph.Node
	Domain        *graph.Node
	EnterpriseCA  *graph.Node
	Group0        *graph.Node
	Group1        *graph.Node
	Group2        *graph.Node
	Group3        *graph.Node
	Group4        *graph.Node
	Group5        *graph.Node
	Group6        *graph.Node
	NTAuthStore   *graph.Node
	RootCA        *graph.Node
	User1         *graph.Node
	User2         *graph.Node
	User3         *graph.Node
	User4         *graph.Node
	User5         *graph.Node
	User6         *graph.Node
}

func (s *ESC10bHarness2) Setup(graphTestContext *GraphTestContext) {
	domainSid := RandomDomainSID()
	s.CertTemplate1 = graphTestContext.NewActiveDirectoryCertTemplate("CertTemplate1", domainSid, CertTemplateData{
		ApplicationPolicies:        []string{},
		AuthenticationEnabled:      true,
		AuthorizedSignatures:       0,
		EKUS:                       []string{},
		EnrolleeSuppliesSubject:    false,
		NoSecurityExtension:        false,
		RequiresManagerApproval:    false,
		SchemaVersion:              2,
		SubjectAltRequireDNS:       false,
		SubjectAltRequireDomainDNS: true,
		SubjectAltRequireEmail:     true,
		SubjectAltRequireSPN:       false,
		SubjectAltRequireUPN:       false,
	})
	s.CertTemplate2 = graphTestContext.NewActiveDirectoryCertTemplate("CertTemplate2", domainSid, CertTemplateData{
		ApplicationPolicies:        []string{},
		AuthenticationEnabled:      true,
		AuthorizedSignatures:       0,
		EKUS:                       []string{},
		EnrolleeSuppliesSubject:    false,
		NoSecurityExtension:        false,
		RequiresManagerApproval:    false,
		SchemaVersion:              2,
		SubjectAltRequireDNS:       true,
		SubjectAltRequireDomainDNS: false,
		SubjectAltRequireEmail:     true,
		SubjectAltRequireSPN:       false,
		SubjectAltRequireUPN:       false,
	})
	s.CertTemplate3 = graphTestContext.NewActiveDirectoryCertTemplate("CertTemplate3", domainSid, CertTemplateData{
		ApplicationPolicies:        []string{},
		AuthenticationEnabled:      true,
		AuthorizedSignatures:       0,
		EKUS:                       []string{},
		EnrolleeSuppliesSubject:    false,
		NoSecurityExtension:        false,
		RequiresManagerApproval:    false,
		SchemaVersion:              2,
		SubjectAltRequireDNS:       true,
		SubjectAltRequireDomainDNS: true,
		SubjectAltRequireEmail:     true,
		SubjectAltRequireSPN:       false,
		SubjectAltRequireUPN:       false,
	})
	s.Computer1 = graphTestContext.NewActiveDirectoryComputer("Computer1", domainSid)
	s.Computer2 = graphTestContext.NewActiveDirectoryComputer("Computer2", domainSid)
	s.Computer3 = graphTestContext.NewActiveDirectoryComputer("Computer3", domainSid)
	s.Computer4 = graphTestContext.NewActiveDirectoryComputer("Computer4", domainSid)
	s.Computer5 = graphTestContext.NewActiveDirectoryComputer("Computer5", domainSid)
	s.Computer6 = graphTestContext.NewActiveDirectoryComputer("Computer6", domainSid)
	s.ComputerDC = graphTestContext.NewActiveDirectoryComputer("ComputerDC", domainSid)
	s.Domain = graphTestContext.NewActiveDirectoryDomain("Domain", domainSid, false, true)
	s.EnterpriseCA = graphTestContext.NewActiveDirectoryEnterpriseCA("EnterpriseCA", domainSid)
	s.Group0 = graphTestContext.NewActiveDirectoryGroup("Group0", domainSid)
	s.Group1 = graphTestContext.NewActiveDirectoryGroup("Group1", domainSid)
	s.Group2 = graphTestContext.NewActiveDirectoryGroup("Group2", domainSid)
	s.Group3 = graphTestContext.NewActiveDirectoryGroup("Group3", domainSid)
	s.Group4 = graphTestContext.NewActiveDirectoryGroup("Group4", domainSid)
	s.Group5 = graphTestContext.NewActiveDirectoryGroup("Group5", domainSid)
	s.Group6 = graphTestContext.NewActiveDirectoryGroup("Group6", domainSid)
	s.NTAuthStore = graphTestContext.NewActiveDirectoryNTAuthStore("NTAuthStore", domainSid)
	s.RootCA = graphTestContext.NewActiveDirectoryRootCA("RootCA", domainSid)
	s.User1 = graphTestContext.NewActiveDirectoryUser("User1", domainSid)
	s.User2 = graphTestContext.NewActiveDirectoryUser("User2", domainSid)
	s.User3 = graphTestContext.NewActiveDirectoryUser("User3", domainSid)
	s.User4 = graphTestContext.NewActiveDirectoryUser("User4", domainSid)
	s.User5 = graphTestContext.NewActiveDirectoryUser("User5", domainSid)
	s.User6 = graphTestContext.NewActiveDirectoryUser("User6", domainSid)
	graphTestContext.NewRelationship(s.RootCA, s.Domain, ad.RootCAFor)
	graphTestContext.NewRelationship(s.EnterpriseCA, s.RootCA, ad.IssuedSignedBy)
	graphTestContext.NewRelationship(s.NTAuthStore, s.Domain, ad.NTAuthStoreFor)
	graphTestContext.NewRelationship(s.EnterpriseCA, s.NTAuthStore, ad.TrustedForNTAuth)
	graphTestContext.NewRelationship(s.EnterpriseCA, s.ComputerDC, ad.CanAbuseUPNCertMapping)
	graphTestContext.NewRelationship(s.ComputerDC, s.Domain, ad.DCFor)
	graphTestContext.NewRelationship(s.Group0, s.EnterpriseCA, ad.Enroll)
	graphTestContext.NewRelationship(s.CertTemplate1, s.EnterpriseCA, ad.PublishedTo)
	graphTestContext.NewRelationship(s.Group1, s.CertTemplate1, ad.Enroll)
	graphTestContext.NewRelationship(s.Group1, s.Group0, ad.MemberOf)
	graphTestContext.NewRelationship(s.CertTemplate2, s.EnterpriseCA, ad.PublishedTo)
	graphTestContext.NewRelationship(s.CertTemplate3, s.EnterpriseCA, ad.PublishedTo)
	graphTestContext.NewRelationship(s.Computer1, s.CertTemplate1, ad.Enroll)
	graphTestContext.NewRelationship(s.Computer1, s.Group0, ad.MemberOf)
	graphTestContext.NewRelationship(s.User1, s.CertTemplate1, ad.Enroll)
	graphTestContext.NewRelationship(s.User1, s.Group0, ad.MemberOf)
	graphTestContext.NewRelationship(s.Group2, s.Group0, ad.MemberOf)
	graphTestContext.NewRelationship(s.Computer2, s.Group0, ad.MemberOf)
	graphTestContext.NewRelationship(s.User2, s.Group0, ad.MemberOf)
	graphTestContext.NewRelationship(s.User2, s.CertTemplate2, ad.Enroll)
	graphTestContext.NewRelationship(s.Computer2, s.CertTemplate2, ad.Enroll)
	graphTestContext.NewRelationship(s.Group2, s.CertTemplate2, ad.Enroll)
	graphTestContext.NewRelationship(s.Group3, s.Group0, ad.MemberOf)
	graphTestContext.NewRelationship(s.Computer3, s.Group0, ad.MemberOf)
	graphTestContext.NewRelationship(s.User3, s.Group0, ad.MemberOf)
	graphTestContext.NewRelationship(s.Group3, s.CertTemplate3, ad.Enroll)
	graphTestContext.NewRelationship(s.Computer3, s.CertTemplate3, ad.Enroll)
	graphTestContext.NewRelationship(s.User3, s.CertTemplate3, ad.Enroll)
	graphTestContext.NewRelationship(s.User6, s.User3, ad.GenericAll)
	graphTestContext.NewRelationship(s.User5, s.Computer3, ad.GenericAll)
	graphTestContext.NewRelationship(s.User4, s.Group3, ad.GenericAll)
	graphTestContext.NewRelationship(s.Computer6, s.User2, ad.GenericAll)
	graphTestContext.NewRelationship(s.Computer5, s.Computer2, ad.GenericAll)
	graphTestContext.NewRelationship(s.Computer4, s.Group2, ad.GenericAll)
	graphTestContext.NewRelationship(s.Group6, s.User1, ad.GenericAll)
	graphTestContext.NewRelationship(s.Group5, s.Computer1, ad.GenericAll)
	graphTestContext.NewRelationship(s.Group4, s.Group1, ad.GenericAll)
}

type ESC10bHarnessECA struct {
	CertTemplate1 *graph.Node
	CertTemplate2 *graph.Node
	CertTemplate3 *graph.Node
	CertTemplate4 *graph.Node
	CertTemplate5 *graph.Node
	Computer1     *graph.Node
	Computer2     *graph.Node
	Computer3     *graph.Node
	Computer4     *graph.Node
	Computer5     *graph.Node
	ComputerDC1   *graph.Node
	ComputerDC2   *graph.Node
	ComputerDC3   *graph.Node
	ComputerDC4   *graph.Node
	ComputerDC5   *graph.Node
	Domain1       *graph.Node
	Domain2       *graph.Node
	Domain3       *graph.Node
	Domain4       *graph.Node
	Domain5       *graph.Node
	EnterpriseCA1 *graph.Node
	EnterpriseCA2 *graph.Node
	EnterpriseCA3 *graph.Node
	EnterpriseCA4 *graph.Node
	EnterpriseCA5 *graph.Node
	Group1        *graph.Node
	Group2        *graph.Node
	Group3        *graph.Node
	Group4        *graph.Node
	Group5        *graph.Node
	NTAuthStore1  *graph.Node
	NTAuthStore2  *graph.Node
	NTAuthStore3  *graph.Node
	NTAuthStore4  *graph.Node
	NTAuthStore5  *graph.Node
	RootCA1       *graph.Node
	RootCA2       *graph.Node
	RootCA3       *graph.Node
	RootCA4       *graph.Node
	RootCA5       *graph.Node
}

func (s *ESC10bHarnessECA) Setup(graphTestContext *GraphTestContext) {
	domainSid1 := RandomDomainSID()
	domainSid2 := RandomDomainSID()
	domainSid3 := RandomDomainSID()
	domainSid4 := RandomDomainSID()
	domainSid5 := RandomDomainSID()
	s.CertTemplate1 = graphTestContext.NewActiveDirectoryCertTemplate("CertTemplate1", domainSid1, CertTemplateData{
		ApplicationPolicies:     []string{},
		AuthenticationEnabled:   true,
		AuthorizedSignatures:    0,
		EKUS:                    []string{},
		EnrolleeSuppliesSubject: false,
		NoSecurityExtension:     false,
		RequiresManagerApproval: false,
		SchemaVersion:           1,
		SubjectAltRequireDNS:    true,
		SubjectAltRequireEmail:  false,
		SubjectAltRequireSPN:    false,
		SubjectAltRequireUPN:    false,
	})
	s.CertTemplate2 = graphTestContext.NewActiveDirectoryCertTemplate("CertTemplate2", domainSid2, CertTemplateData{
		ApplicationPolicies:     []string{},
		AuthenticationEnabled:   true,
		AuthorizedSignatures:    0,
		EKUS:                    []string{},
		EnrolleeSuppliesSubject: false,
		NoSecurityExtension:     false,
		RequiresManagerApproval: false,
		SchemaVersion:           1,
		SubjectAltRequireDNS:    true,
		SubjectAltRequireEmail:  false,
		SubjectAltRequireSPN:    false,
		SubjectAltRequireUPN:    false,
	})
	s.CertTemplate3 = graphTestContext.NewActiveDirectoryCertTemplate("CertTemplate3", domainSid3, CertTemplateData{
		ApplicationPolicies:     []string{},
		AuthenticationEnabled:   true,
		AuthorizedSignatures:    0,
		EKUS:                    []string{},
		EnrolleeSuppliesSubject: false,
		NoSecurityExtension:     false,
		RequiresManagerApproval: false,
		SchemaVersion:           1,
		SubjectAltRequireDNS:    true,
		SubjectAltRequireEmail:  false,
		SubjectAltRequireSPN:    false,
		SubjectAltRequireUPN:    false,
	})
	s.CertTemplate4 = graphTestContext.NewActiveDirectoryCertTemplate("CertTemplate4", domainSid4, CertTemplateData{
		ApplicationPolicies:     []string{},
		AuthenticationEnabled:   true,
		AuthorizedSignatures:    0,
		EKUS:                    []string{},
		EnrolleeSuppliesSubject: false,
		NoSecurityExtension:     false,
		RequiresManagerApproval: false,
		SchemaVersion:           1,
		SubjectAltRequireDNS:    true,
		SubjectAltRequireEmail:  false,
		SubjectAltRequireSPN:    false,
		SubjectAltRequireUPN:    false,
	})
	s.CertTemplate5 = graphTestContext.NewActiveDirectoryCertTemplate("CertTemplate5", domainSid5, CertTemplateData{
		ApplicationPolicies:     []string{},
		AuthenticationEnabled:   true,
		AuthorizedSignatures:    0,
		EKUS:                    []string{},
		EnrolleeSuppliesSubject: false,
		NoSecurityExtension:     false,
		RequiresManagerApproval: false,
		SchemaVersion:           1,
		SubjectAltRequireDNS:    true,
		SubjectAltRequireEmail:  false,
		SubjectAltRequireSPN:    false,
		SubjectAltRequireUPN:    false,
	})
	s.Computer1 = graphTestContext.NewActiveDirectoryComputer("Computer1", domainSid1)
	s.Computer2 = graphTestContext.NewActiveDirectoryComputer("Computer2", domainSid2)
	s.Computer3 = graphTestContext.NewActiveDirectoryComputer("Computer3", domainSid3)
	s.Computer4 = graphTestContext.NewActiveDirectoryComputer("Computer4", domainSid4)
	s.Computer5 = graphTestContext.NewActiveDirectoryComputer("Computer5", domainSid5)
	s.ComputerDC1 = graphTestContext.NewActiveDirectoryComputer("ComputerDC1", domainSid1)
	s.ComputerDC2 = graphTestContext.NewActiveDirectoryComputer("ComputerDC2", domainSid2)
	s.ComputerDC3 = graphTestContext.NewActiveDirectoryComputer("ComputerDC3", domainSid3)
	s.ComputerDC4 = graphTestContext.NewActiveDirectoryComputer("ComputerDC4", domainSid4)
	s.ComputerDC5 = graphTestContext.NewActiveDirectoryComputer("ComputerDC5", domainSid5)
	s.Domain1 = graphTestContext.NewActiveDirectoryDomain("Domain1", domainSid1, false, true)
	s.Domain2 = graphTestContext.NewActiveDirectoryDomain("Domain2", domainSid2, false, true)
	s.Domain3 = graphTestContext.NewActiveDirectoryDomain("Domain3", domainSid3, false, true)
	s.Domain4 = graphTestContext.NewActiveDirectoryDomain("Domain4", domainSid4, false, true)
	s.Domain5 = graphTestContext.NewActiveDirectoryDomain("Domain5", domainSid5, false, true)
	s.EnterpriseCA1 = graphTestContext.NewActiveDirectoryEnterpriseCA("EnterpriseCA1", domainSid1)
	s.EnterpriseCA2 = graphTestContext.NewActiveDirectoryEnterpriseCA("EnterpriseCA2", domainSid2)
	s.EnterpriseCA3 = graphTestContext.NewActiveDirectoryEnterpriseCA("EnterpriseCA3", domainSid3)
	s.EnterpriseCA4 = graphTestContext.NewActiveDirectoryEnterpriseCA("EnterpriseCA4", domainSid4)
	s.EnterpriseCA5 = graphTestContext.NewActiveDirectoryEnterpriseCA("EnterpriseCA5", domainSid5)
	s.Group1 = graphTestContext.NewActiveDirectoryGroup("Group1", domainSid1)
	s.Group2 = graphTestContext.NewActiveDirectoryGroup("Group2", domainSid2)
	s.Group3 = graphTestContext.NewActiveDirectoryGroup("Group3", domainSid3)
	s.Group4 = graphTestContext.NewActiveDirectoryGroup("Group4", domainSid4)
	s.Group5 = graphTestContext.NewActiveDirectoryGroup("Group5", domainSid5)
	s.NTAuthStore1 = graphTestContext.NewActiveDirectoryNTAuthStore("NTAuthStore1", domainSid1)
	s.NTAuthStore2 = graphTestContext.NewActiveDirectoryNTAuthStore("NTAuthStore2", domainSid2)
	s.NTAuthStore3 = graphTestContext.NewActiveDirectoryNTAuthStore("NTAuthStore3", domainSid3)
	s.NTAuthStore4 = graphTestContext.NewActiveDirectoryNTAuthStore("NTAuthStore4", domainSid4)
	s.NTAuthStore5 = graphTestContext.NewActiveDirectoryNTAuthStore("NTAuthStore5", domainSid5)
	s.RootCA1 = graphTestContext.NewActiveDirectoryRootCA("RootCA1", domainSid1)
	s.RootCA2 = graphTestContext.NewActiveDirectoryRootCA("RootCA2", domainSid2)
	s.RootCA3 = graphTestContext.NewActiveDirectoryRootCA("RootCA3", domainSid3)
	s.RootCA4 = graphTestContext.NewActiveDirectoryRootCA("RootCA4", domainSid4)
	s.RootCA5 = graphTestContext.NewActiveDirectoryRootCA("RootCA5", domainSid5)
	graphTestContext.NewRelationship(s.RootCA1, s.Domain1, ad.RootCAFor)
	graphTestContext.NewRelationship(s.NTAuthStore1, s.Domain1, ad.NTAuthStoreFor)
	graphTestContext.NewRelationship(s.ComputerDC1, s.Domain1, ad.DCFor)
	graphTestContext.NewRelationship(s.CertTemplate1, s.EnterpriseCA1, ad.PublishedTo)
	graphTestContext.NewRelationship(s.EnterpriseCA1, s.RootCA1, ad.IssuedSignedBy)
	graphTestContext.NewRelationship(s.EnterpriseCA1, s.NTAuthStore1, ad.TrustedForNTAuth)
	graphTestContext.NewRelationship(s.Computer1, s.EnterpriseCA1, ad.Enroll)
	graphTestContext.NewRelationship(s.EnterpriseCA1, s.ComputerDC1, ad.CanAbuseUPNCertMapping)
	graphTestContext.NewRelationship(s.Computer1, s.CertTemplate1, ad.Enroll)
	graphTestContext.NewRelationship(s.RootCA2, s.Domain2, ad.RootCAFor)
	graphTestContext.NewRelationship(s.NTAuthStore2, s.Domain2, ad.NTAuthStoreFor)
	graphTestContext.NewRelationship(s.ComputerDC2, s.Domain2, ad.DCFor)
	graphTestContext.NewRelationship(s.CertTemplate2, s.EnterpriseCA2, ad.PublishedTo)
	graphTestContext.NewRelationship(s.EnterpriseCA2, s.RootCA2, ad.IssuedSignedBy)
	graphTestContext.NewRelationship(s.EnterpriseCA2, s.NTAuthStore2, ad.TrustedForNTAuth)
	graphTestContext.NewRelationship(s.Computer2, s.EnterpriseCA2, ad.Enroll)
	graphTestContext.NewRelationship(s.Computer2, s.CertTemplate2, ad.Enroll)
	graphTestContext.NewRelationship(s.RootCA3, s.Domain3, ad.RootCAFor)
	graphTestContext.NewRelationship(s.NTAuthStore3, s.Domain3, ad.NTAuthStoreFor)
	graphTestContext.NewRelationship(s.ComputerDC3, s.Domain3, ad.DCFor)
	graphTestContext.NewRelationship(s.CertTemplate3, s.EnterpriseCA3, ad.PublishedTo)
	graphTestContext.NewRelationship(s.EnterpriseCA3, s.RootCA3, ad.IssuedSignedBy)
	graphTestContext.NewRelationship(s.Computer3, s.EnterpriseCA3, ad.Enroll)
	graphTestContext.NewRelationship(s.EnterpriseCA3, s.ComputerDC3, ad.CanAbuseUPNCertMapping)
	graphTestContext.NewRelationship(s.Computer3, s.CertTemplate3, ad.Enroll)
	graphTestContext.NewRelationship(s.RootCA4, s.Domain4, ad.RootCAFor)
	graphTestContext.NewRelationship(s.NTAuthStore4, s.Domain4, ad.NTAuthStoreFor)
	graphTestContext.NewRelationship(s.ComputerDC4, s.Domain4, ad.DCFor)
	graphTestContext.NewRelationship(s.CertTemplate4, s.EnterpriseCA4, ad.PublishedTo)
	graphTestContext.NewRelationship(s.EnterpriseCA4, s.NTAuthStore4, ad.TrustedForNTAuth)
	graphTestContext.NewRelationship(s.Computer4, s.EnterpriseCA4, ad.Enroll)
	graphTestContext.NewRelationship(s.EnterpriseCA4, s.ComputerDC4, ad.CanAbuseUPNCertMapping)
	graphTestContext.NewRelationship(s.Computer4, s.CertTemplate4, ad.Enroll)
	graphTestContext.NewRelationship(s.RootCA5, s.Domain5, ad.RootCAFor)
	graphTestContext.NewRelationship(s.NTAuthStore5, s.Domain5, ad.NTAuthStoreFor)
	graphTestContext.NewRelationship(s.ComputerDC5, s.Domain5, ad.DCFor)
	graphTestContext.NewRelationship(s.EnterpriseCA5, s.RootCA5, ad.IssuedSignedBy)
	graphTestContext.NewRelationship(s.EnterpriseCA5, s.NTAuthStore5, ad.TrustedForNTAuth)
	graphTestContext.NewRelationship(s.Computer5, s.EnterpriseCA5, ad.Enroll)
	graphTestContext.NewRelationship(s.EnterpriseCA5, s.ComputerDC5, ad.CanAbuseUPNCertMapping)
	graphTestContext.NewRelationship(s.Computer5, s.CertTemplate5, ad.Enroll)
	graphTestContext.NewRelationship(s.Group1, s.Computer1, ad.GenericAll)
	graphTestContext.NewRelationship(s.Group2, s.Computer2, ad.GenericAll)
	graphTestContext.NewRelationship(s.Group5, s.Computer5, ad.GenericAll)
	graphTestContext.NewRelationship(s.Group4, s.Computer4, ad.GenericAll)
	graphTestContext.NewRelationship(s.Group3, s.Computer3, ad.GenericAll)
}

type ESC10bHarnessVictim struct {
	CertTemplate1 *graph.Node
	Computer1     *graph.Node
	Computer2     *graph.Node
	Computer3     *graph.Node
	Computer4     *graph.Node
	ComputerDC    *graph.Node
	Domain        *graph.Node
	EnterpriseCA  *graph.Node
	Group0        *graph.Node
	Group1        *graph.Node
	Group2        *graph.Node
	Group3        *graph.Node
	Group4        *graph.Node
	NTAuthStore   *graph.Node
	RootCA        *graph.Node
}

func (s *ESC10bHarnessVictim) Setup(graphTestContext *GraphTestContext) {
	domainSid := RandomDomainSID()
	s.CertTemplate1 = graphTestContext.NewActiveDirectoryCertTemplate("CertTemplate1", domainSid, CertTemplateData{
		ApplicationPolicies:     []string{},
		AuthenticationEnabled:   true,
		AuthorizedSignatures:    0,
		EKUS:                    []string{},
		EnrolleeSuppliesSubject: false,
		NoSecurityExtension:     false,
		RequiresManagerApproval: false,
		SchemaVersion:           1,
		SubjectAltRequireDNS:    true,
		SubjectAltRequireEmail:  false,
		SubjectAltRequireSPN:    false,
		SubjectAltRequireUPN:    false,
	})
	s.Computer1 = graphTestContext.NewActiveDirectoryComputer("Computer1", domainSid)
	s.Computer2 = graphTestContext.NewActiveDirectoryComputer("Computer2", domainSid)
	s.Computer3 = graphTestContext.NewActiveDirectoryComputer("Computer3", domainSid)
	s.Computer4 = graphTestContext.NewActiveDirectoryComputer("Computer4", domainSid)
	s.ComputerDC = graphTestContext.NewActiveDirectoryComputer("ComputerDC", domainSid)
	s.Domain = graphTestContext.NewActiveDirectoryDomain("Domain", domainSid, false, true)
	s.EnterpriseCA = graphTestContext.NewActiveDirectoryEnterpriseCA("EnterpriseCA", domainSid)
	s.Group0 = graphTestContext.NewActiveDirectoryGroup("Group0", domainSid)
	s.Group1 = graphTestContext.NewActiveDirectoryGroup("Group1", domainSid)
	s.Group2 = graphTestContext.NewActiveDirectoryGroup("Group2", domainSid)
	s.Group3 = graphTestContext.NewActiveDirectoryGroup("Group3", domainSid)
	s.Group4 = graphTestContext.NewActiveDirectoryGroup("Group4", domainSid)
	s.NTAuthStore = graphTestContext.NewActiveDirectoryNTAuthStore("NTAuthStore", domainSid)
	s.RootCA = graphTestContext.NewActiveDirectoryRootCA("RootCA", domainSid)
	graphTestContext.NewRelationship(s.RootCA, s.Domain, ad.RootCAFor)
	graphTestContext.NewRelationship(s.EnterpriseCA, s.RootCA, ad.IssuedSignedBy)
	graphTestContext.NewRelationship(s.NTAuthStore, s.Domain, ad.NTAuthStoreFor)
	graphTestContext.NewRelationship(s.EnterpriseCA, s.NTAuthStore, ad.TrustedForNTAuth)
	graphTestContext.NewRelationship(s.EnterpriseCA, s.ComputerDC, ad.CanAbuseUPNCertMapping)
	graphTestContext.NewRelationship(s.ComputerDC, s.Domain, ad.DCFor)
	graphTestContext.NewRelationship(s.Group0, s.EnterpriseCA, ad.Enroll)
	graphTestContext.NewRelationship(s.CertTemplate1, s.EnterpriseCA, ad.PublishedTo)
	graphTestContext.NewRelationship(s.Computer1, s.CertTemplate1, ad.GenericAll)
	graphTestContext.NewRelationship(s.Computer1, s.Group0, ad.MemberOf)
	graphTestContext.NewRelationship(s.Computer2, s.CertTemplate1, ad.AllExtendedRights)
	graphTestContext.NewRelationship(s.Computer2, s.Group0, ad.MemberOf)
	graphTestContext.NewRelationship(s.Computer3, s.CertTemplate1, ad.GenericWrite)
	graphTestContext.NewRelationship(s.Computer3, s.Group0, ad.MemberOf)
	graphTestContext.NewRelationship(s.Computer4, s.CertTemplate1, ad.Enroll)
	graphTestContext.NewRelationship(s.Group1, s.Computer1, ad.GenericAll)
	graphTestContext.NewRelationship(s.Group2, s.Computer2, ad.GenericAll)
	graphTestContext.NewRelationship(s.Group3, s.Computer3, ad.GenericAll)
	graphTestContext.NewRelationship(s.Group4, s.Computer4, ad.GenericAll)
}

type ESC10bPrincipalHarness struct {
	CertTemplate *graph.Node
	Computer1    *graph.Node
	Computer2    *graph.Node
	ComputerDC   *graph.Node
	Domain       *graph.Node
	EnterpriseCA *graph.Node
	Group0       *graph.Node
	Group1       *graph.Node
	Group2       *graph.Node
	Group3       *graph.Node
	Group4       *graph.Node
	Group5       *graph.Node
	Group6       *graph.Node
	NTAuthStore  *graph.Node
	RootCA       *graph.Node
}

func (s *ESC10bPrincipalHarness) Setup(graphTestContext *GraphTestContext) {
	domainSid := RandomDomainSID()
	s.CertTemplate = graphTestContext.NewActiveDirectoryCertTemplate("CertTemplate", domainSid, CertTemplateData{
		ApplicationPolicies:     []string{},
		AuthenticationEnabled:   true,
		AuthorizedSignatures:    0,
		EKUS:                    []string{},
		EnrolleeSuppliesSubject: false,
		NoSecurityExtension:     false,
		RequiresManagerApproval: false,
		SchemaVersion:           1,
		SubjectAltRequireDNS:    true,
		SubjectAltRequireEmail:  false,
		SubjectAltRequireSPN:    false,
		SubjectAltRequireUPN:    false,
	})
	s.Computer1 = graphTestContext.NewActiveDirectoryComputer("Computer1", domainSid)
	s.Computer2 = graphTestContext.NewActiveDirectoryComputer("Computer2", domainSid)
	s.ComputerDC = graphTestContext.NewActiveDirectoryComputer("ComputerDC", domainSid)
	s.Domain = graphTestContext.NewActiveDirectoryDomain("Domain", domainSid, false, true)
	s.EnterpriseCA = graphTestContext.NewActiveDirectoryEnterpriseCA("EnterpriseCA", domainSid)
	s.Group0 = graphTestContext.NewActiveDirectoryGroup("Group0", domainSid)
	s.Group1 = graphTestContext.NewActiveDirectoryGroup("Group1", domainSid)
	s.Group2 = graphTestContext.NewActiveDirectoryGroup("Group2", domainSid)
	s.Group3 = graphTestContext.NewActiveDirectoryGroup("Group3", domainSid)
	s.Group4 = graphTestContext.NewActiveDirectoryGroup("Group4", domainSid)
	s.Group5 = graphTestContext.NewActiveDirectoryGroup("Group5", domainSid)
	s.Group6 = graphTestContext.NewActiveDirectoryGroup("Group6", domainSid)
	s.NTAuthStore = graphTestContext.NewActiveDirectoryNTAuthStore("NTAuthStore", domainSid)
	s.RootCA = graphTestContext.NewActiveDirectoryRootCA("RootCA", domainSid)
	graphTestContext.NewRelationship(s.RootCA, s.Domain, ad.RootCAFor)
	graphTestContext.NewRelationship(s.EnterpriseCA, s.RootCA, ad.IssuedSignedBy)
	graphTestContext.NewRelationship(s.NTAuthStore, s.Domain, ad.NTAuthStoreFor)
	graphTestContext.NewRelationship(s.EnterpriseCA, s.NTAuthStore, ad.TrustedForNTAuth)
	graphTestContext.NewRelationship(s.EnterpriseCA, s.ComputerDC, ad.CanAbuseUPNCertMapping)
	graphTestContext.NewRelationship(s.ComputerDC, s.Domain, ad.DCFor)
	graphTestContext.NewRelationship(s.CertTemplate, s.EnterpriseCA, ad.PublishedTo)
	graphTestContext.NewRelationship(s.Group1, s.Computer1, ad.GenericAll)
	graphTestContext.NewRelationship(s.Group2, s.Computer1, ad.GenericWrite)
	graphTestContext.NewRelationship(s.Group6, s.Computer1, ad.AllExtendedRights)
	graphTestContext.NewRelationship(s.Group3, s.Computer1, ad.WriteDACL)
	graphTestContext.NewRelationship(s.Group4, s.Computer1, ad.WriteOwner)
	graphTestContext.NewRelationship(s.Group5, s.Computer1, ad.WriteOwner)
	graphTestContext.NewRelationship(s.Computer2, s.Computer2, ad.GenericAll)
	graphTestContext.NewRelationship(s.Computer1, s.Group0, ad.MemberOf)
	graphTestContext.NewRelationship(s.Computer2, s.Group0, ad.MemberOf)
	graphTestContext.NewRelationship(s.Group0, s.CertTemplate, ad.Enroll)
	graphTestContext.NewRelationship(s.Group0, s.EnterpriseCA, ad.Enroll)
}

type ESC6bHarnessTemplate1 struct{}

func (s *ESC6bHarnessTemplate1) Setup(c *GraphTestContext) {
	setupHarnessFromArrowsJson(c, "esc6b-template1")
}

type ESC6bTemplate1Harness struct {
	*graph.Node
	CertTemplate1 *graph.Node
	CertTemplate2 *graph.Node
	CertTemplate3 *graph.Node
	CertTemplate4 *graph.Node
	CertTemplate5 *graph.Node
	DC            *graph.Node
	Domain        *graph.Node
	EnterpriseCA  *graph.Node
	Group0        *graph.Node
	Group1        *graph.Node
	Group2        *graph.Node
	Group3        *graph.Node
	Group4        *graph.Node
	Group5        *graph.Node
	NTAuthStore   *graph.Node
	RootCA        *graph.Node
}

func (s *ESC6bTemplate1Harness) Setup(graphTestContext *GraphTestContext) {
	domainSid := RandomDomainSID()

	s.CertTemplate1 = graphTestContext.NewActiveDirectoryCertTemplate("CertTemplate1", domainSid, CertTemplateData{
		ApplicationPolicies:     []string{},
		AuthenticationEnabled:   true,
		AuthorizedSignatures:    0,
		EKUS:                    []string{},
		EnrolleeSuppliesSubject: false,
		NoSecurityExtension:     false,
		RequiresManagerApproval: false,
		SchemaVersion:           2,
		SubjectAltRequireSPN:    false,
		SubjectAltRequireUPN:    false,
	})
	s.CertTemplate2 = graphTestContext.NewActiveDirectoryCertTemplate("CertTemplate2", domainSid, CertTemplateData{
		ApplicationPolicies:     []string{},
		AuthenticationEnabled:   true,
		AuthorizedSignatures:    0,
		EKUS:                    []string{},
		EnrolleeSuppliesSubject: false,
		NoSecurityExtension:     false,
		RequiresManagerApproval: false,
		SchemaVersion:           1,
		SubjectAltRequireSPN:    false,
		SubjectAltRequireUPN:    false,
	})
	s.CertTemplate3 = graphTestContext.NewActiveDirectoryCertTemplate("CertTemplate3", domainSid, CertTemplateData{
		ApplicationPolicies:     []string{},
		AuthenticationEnabled:   false,
		AuthorizedSignatures:    0,
		EKUS:                    []string{},
		EnrolleeSuppliesSubject: false,
		NoSecurityExtension:     false,
		RequiresManagerApproval: false,
		SchemaVersion:           1,
		SubjectAltRequireSPN:    false,
		SubjectAltRequireUPN:    false,
	})
	s.CertTemplate4 = graphTestContext.NewActiveDirectoryCertTemplate("CertTemplate4", domainSid, CertTemplateData{
		ApplicationPolicies:     []string{},
		AuthenticationEnabled:   true,
		AuthorizedSignatures:    0,
		EKUS:                    []string{},
		EnrolleeSuppliesSubject: false,
		NoSecurityExtension:     false,
		RequiresManagerApproval: true,
		SchemaVersion:           1,
		SubjectAltRequireSPN:    false,
		SubjectAltRequireUPN:    false,
	})
	s.CertTemplate5 = graphTestContext.NewActiveDirectoryCertTemplate("CertTemplate5", domainSid, CertTemplateData{
		ApplicationPolicies:     []string{},
		AuthenticationEnabled:   true,
		AuthorizedSignatures:    1,
		EKUS:                    []string{},
		EnrolleeSuppliesSubject: false,
		NoSecurityExtension:     false,
		RequiresManagerApproval: false,
		SchemaVersion:           2,
		SubjectAltRequireSPN:    false,
		SubjectAltRequireUPN:    false,
	})
	s.DC = graphTestContext.NewActiveDirectoryComputer("DC", domainSid)
	s.Domain = graphTestContext.NewActiveDirectoryDomain("Domain", domainSid, false, true)

	s.EnterpriseCA = graphTestContext.NewActiveDirectoryEnterpriseCA("EnterpriseCA", domainSid)
	s.EnterpriseCA.Properties.Set(ad.IsUserSpecifiesSanEnabled.String(), true)
	graphTestContext.UpdateNode(s.EnterpriseCA)

	s.Group0 = graphTestContext.NewActiveDirectoryGroup("Group0", domainSid)
	s.Group1 = graphTestContext.NewActiveDirectoryGroup("Group1", domainSid)
	s.Group2 = graphTestContext.NewActiveDirectoryGroup("Group2", domainSid)
	s.Group3 = graphTestContext.NewActiveDirectoryGroup("Group3", domainSid)
	s.Group4 = graphTestContext.NewActiveDirectoryGroup("Group4", domainSid)
	s.Group5 = graphTestContext.NewActiveDirectoryGroup("Group5", domainSid)

	s.NTAuthStore = graphTestContext.NewActiveDirectoryNTAuthStore("NTAuthStore", domainSid)
	s.RootCA = graphTestContext.NewActiveDirectoryRootCA("RootCA", domainSid)

	graphTestContext.NewRelationship(s.CertTemplate2, s.EnterpriseCA, ad.PublishedTo)
	graphTestContext.NewRelationship(s.RootCA, s.Domain, ad.RootCAFor)
	graphTestContext.NewRelationship(s.EnterpriseCA, s.RootCA, ad.IssuedSignedBy)
	graphTestContext.NewRelationship(s.NTAuthStore, s.Domain, ad.NTAuthStoreFor)
	graphTestContext.NewRelationship(s.EnterpriseCA, s.NTAuthStore, ad.TrustedForNTAuth)
	graphTestContext.NewRelationship(s.EnterpriseCA, s.DC, ad.CanAbuseUPNCertMapping)
	graphTestContext.NewRelationship(s.DC, s.Domain, ad.DCFor)
	graphTestContext.NewRelationship(s.Group3, s.CertTemplate3, ad.Enroll)
	graphTestContext.NewRelationship(s.CertTemplate3, s.EnterpriseCA, ad.PublishedTo)
	graphTestContext.NewRelationship(s.CertTemplate4, s.EnterpriseCA, ad.PublishedTo)
	graphTestContext.NewRelationship(s.Group4, s.CertTemplate4, ad.Enroll)
	graphTestContext.NewRelationship(s.Group2, s.CertTemplate2, ad.Enroll)
	graphTestContext.NewRelationship(s.Group0, s.EnterpriseCA, ad.Enroll)
	graphTestContext.NewRelationship(s.Group2, s.Group0, ad.MemberOf)
	graphTestContext.NewRelationship(s.Group3, s.Group0, ad.MemberOf)
	graphTestContext.NewRelationship(s.Group4, s.Group0, ad.MemberOf)
	graphTestContext.NewRelationship(s.Group5, s.Group0, ad.MemberOf)
	graphTestContext.NewRelationship(s.Group5, s.CertTemplate5, ad.Enroll)
	graphTestContext.NewRelationship(s.CertTemplate5, s.EnterpriseCA, ad.PublishedTo)
	graphTestContext.NewRelationship(s.CertTemplate1, s.EnterpriseCA, ad.PublishedTo)
	graphTestContext.NewRelationship(s.Group1, s.CertTemplate1, ad.Enroll)
	graphTestContext.NewRelationship(s.Group1, s.Group0, ad.MemberOf)
}

type ESC6bTemplate2Harness struct {
	CertTemplate1 *graph.Node
	CertTemplate2 *graph.Node
	CertTemplate3 *graph.Node
	CertTemplate4 *graph.Node
	CertTemplate5 *graph.Node
	CertTemplate6 *graph.Node
	Computer1     *graph.Node
	Computer2     *graph.Node
	Computer3     *graph.Node
	Computer4     *graph.Node
	Computer5     *graph.Node
	Computer6     *graph.Node
	DC            *graph.Node
	Domain        *graph.Node
	EnterpriseCA  *graph.Node
	Group0        *graph.Node
	Group1        *graph.Node
	Group2        *graph.Node
	Group3        *graph.Node
	Group4        *graph.Node
	Group5        *graph.Node
	Group6        *graph.Node
	NTAuthStore   *graph.Node
	RootCA        *graph.Node
	User1         *graph.Node
	User2         *graph.Node
	User3         *graph.Node
	User4         *graph.Node
	User5         *graph.Node
	User6         *graph.Node
}

func (s *ESC6bTemplate2Harness) Setup(graphTestContext *GraphTestContext) {
	domainSid := RandomDomainSID()
	s.CertTemplate1 = graphTestContext.NewActiveDirectoryCertTemplate("CertTemplate1", domainSid, CertTemplateData{
		ApplicationPolicies:        []string{},
		AuthenticationEnabled:      true,
		AuthorizedSignatures:       0,
		EKUS:                       []string{},
		EnrolleeSuppliesSubject:    false,
		NoSecurityExtension:        false,
		RequiresManagerApproval:    false,
		SchemaVersion:              1,
		SubjectAltRequireDNS:       false,
		SubjectAltRequireDomainDNS: false,
		SubjectAltRequireSPN:       false,
		SubjectAltRequireUPN:       false,
	})
	s.CertTemplate1.Properties.Set(ad.SubjectAltRequireEmail.String(), false)
	s.CertTemplate1.Properties.Set(ad.SubjectRequireEmail.String(), false)
	graphTestContext.UpdateNode(s.CertTemplate1)

	s.CertTemplate2 = graphTestContext.NewActiveDirectoryCertTemplate("CertTemplate2", domainSid, CertTemplateData{
		ApplicationPolicies:        []string{},
		AuthenticationEnabled:      true,
		AuthorizedSignatures:       0,
		EKUS:                       []string{},
		EnrolleeSuppliesSubject:    false,
		NoSecurityExtension:        false,
		RequiresManagerApproval:    false,
		SchemaVersion:              1,
		SubjectAltRequireDNS:       true,
		SubjectAltRequireDomainDNS: false,
		SubjectAltRequireSPN:       false,
		SubjectAltRequireUPN:       false,
	})
	s.CertTemplate2.Properties.Set(ad.SubjectAltRequireEmail.String(), false)
	s.CertTemplate2.Properties.Set(ad.SubjectRequireEmail.String(), false)
	graphTestContext.UpdateNode(s.CertTemplate2)

	s.CertTemplate3 = graphTestContext.NewActiveDirectoryCertTemplate("CertTemplate3", domainSid, CertTemplateData{
		ApplicationPolicies:        []string{},
		AuthenticationEnabled:      true,
		AuthorizedSignatures:       0,
		EKUS:                       []string{},
		EnrolleeSuppliesSubject:    false,
		NoSecurityExtension:        false,
		RequiresManagerApproval:    false,
		SchemaVersion:              1,
		SubjectAltRequireDNS:       false,
		SubjectAltRequireDomainDNS: true,
		SubjectAltRequireSPN:       false,
		SubjectAltRequireUPN:       false,
	})
	s.CertTemplate3.Properties.Set(ad.SubjectAltRequireEmail.String(), false)
	s.CertTemplate3.Properties.Set(ad.SubjectRequireEmail.String(), false)
	graphTestContext.UpdateNode(s.CertTemplate3)

	s.CertTemplate4 = graphTestContext.NewActiveDirectoryCertTemplate("CertTemplate4", domainSid, CertTemplateData{
		ApplicationPolicies:        []string{},
		AuthenticationEnabled:      true,
		AuthorizedSignatures:       0,
		EKUS:                       []string{},
		EnrolleeSuppliesSubject:    false,
		NoSecurityExtension:        false,
		RequiresManagerApproval:    false,
		SchemaVersion:              1,
		SubjectAltRequireDNS:       false,
		SubjectAltRequireDomainDNS: false,
		SubjectAltRequireSPN:       false,
		SubjectAltRequireUPN:       false,
	})
	s.CertTemplate4.Properties.Set(ad.SubjectAltRequireEmail.String(), true)
	s.CertTemplate4.Properties.Set(ad.SubjectRequireEmail.String(), true)
	graphTestContext.UpdateNode(s.CertTemplate4)

	s.CertTemplate5 = graphTestContext.NewActiveDirectoryCertTemplate("CertTemplate5", domainSid, CertTemplateData{
		ApplicationPolicies:        []string{},
		AuthenticationEnabled:      true,
		AuthorizedSignatures:       0,
		EKUS:                       []string{},
		EnrolleeSuppliesSubject:    false,
		NoSecurityExtension:        false,
		RequiresManagerApproval:    false,
		SchemaVersion:              2,
		SubjectAltRequireDNS:       false,
		SubjectAltRequireDomainDNS: false,
		SubjectAltRequireSPN:       false,
		SubjectAltRequireUPN:       false,
	})
	s.CertTemplate5.Properties.Set(ad.SubjectAltRequireEmail.String(), true)
	s.CertTemplate5.Properties.Set(ad.SubjectRequireEmail.String(), false)
	graphTestContext.UpdateNode(s.CertTemplate5)

	s.CertTemplate6 = graphTestContext.NewActiveDirectoryCertTemplate("CertTemplate6", domainSid, CertTemplateData{
		ApplicationPolicies:        []string{},
		AuthenticationEnabled:      true,
		AuthorizedSignatures:       0,
		EKUS:                       []string{},
		EnrolleeSuppliesSubject:    false,
		NoSecurityExtension:        false,
		RequiresManagerApproval:    false,
		SchemaVersion:              2,
		SubjectAltRequireDNS:       false,
		SubjectAltRequireDomainDNS: false,
		SubjectAltRequireSPN:       false,
		SubjectAltRequireUPN:       false,
	})
	s.CertTemplate6.Properties.Set(ad.SubjectAltRequireEmail.String(), false)
	s.CertTemplate6.Properties.Set(ad.SubjectRequireEmail.String(), true)
	graphTestContext.UpdateNode(s.CertTemplate6)

	s.EnterpriseCA = graphTestContext.NewActiveDirectoryEnterpriseCA("EnterpriseCA", domainSid)
	s.EnterpriseCA.Properties.Set(ad.IsUserSpecifiesSanEnabled.String(), true)
	graphTestContext.UpdateNode(s.EnterpriseCA)

	s.Computer1 = graphTestContext.NewActiveDirectoryComputer("Computer1", domainSid)
	s.Computer2 = graphTestContext.NewActiveDirectoryComputer("Computer2", domainSid)
	s.Computer3 = graphTestContext.NewActiveDirectoryComputer("Computer3", domainSid)
	s.Computer4 = graphTestContext.NewActiveDirectoryComputer("Computer4", domainSid)
	s.Computer5 = graphTestContext.NewActiveDirectoryComputer("Computer5", domainSid)
	s.Computer6 = graphTestContext.NewActiveDirectoryComputer("Computer6", domainSid)
	s.DC = graphTestContext.NewActiveDirectoryComputer("DC", domainSid)
	s.Domain = graphTestContext.NewActiveDirectoryDomain("Domain", domainSid, false, true)

	s.Group0 = graphTestContext.NewActiveDirectoryGroup("Group0", domainSid)
	s.Group1 = graphTestContext.NewActiveDirectoryGroup("Group1", domainSid)
	s.Group2 = graphTestContext.NewActiveDirectoryGroup("Group2", domainSid)
	s.Group3 = graphTestContext.NewActiveDirectoryGroup("Group3", domainSid)
	s.Group4 = graphTestContext.NewActiveDirectoryGroup("Group4", domainSid)
	s.Group5 = graphTestContext.NewActiveDirectoryGroup("Group5", domainSid)
	s.Group6 = graphTestContext.NewActiveDirectoryGroup("Group6", domainSid)
	s.NTAuthStore = graphTestContext.NewActiveDirectoryNTAuthStore("NTAuthStore", domainSid)
	s.RootCA = graphTestContext.NewActiveDirectoryRootCA("RootCA", domainSid)
	s.User1 = graphTestContext.NewActiveDirectoryUser("User1", domainSid)
	s.User2 = graphTestContext.NewActiveDirectoryUser("User2", domainSid)
	s.User3 = graphTestContext.NewActiveDirectoryUser("User3", domainSid)
	s.User4 = graphTestContext.NewActiveDirectoryUser("User4", domainSid)
	s.User5 = graphTestContext.NewActiveDirectoryUser("User5", domainSid)
	s.User6 = graphTestContext.NewActiveDirectoryUser("User6", domainSid)
	graphTestContext.NewRelationship(s.RootCA, s.Domain, ad.RootCAFor)
	graphTestContext.NewRelationship(s.EnterpriseCA, s.RootCA, ad.IssuedSignedBy)
	graphTestContext.NewRelationship(s.NTAuthStore, s.Domain, ad.NTAuthStoreFor)
	graphTestContext.NewRelationship(s.EnterpriseCA, s.NTAuthStore, ad.TrustedForNTAuth)
	graphTestContext.NewRelationship(s.EnterpriseCA, s.DC, ad.CanAbuseUPNCertMapping)
	graphTestContext.NewRelationship(s.DC, s.Domain, ad.DCFor)
	graphTestContext.NewRelationship(s.Group0, s.EnterpriseCA, ad.Enroll)
	graphTestContext.NewRelationship(s.CertTemplate1, s.EnterpriseCA, ad.PublishedTo)
	graphTestContext.NewRelationship(s.Group1, s.CertTemplate1, ad.Enroll)
	graphTestContext.NewRelationship(s.Group1, s.Group0, ad.MemberOf)
	graphTestContext.NewRelationship(s.CertTemplate2, s.EnterpriseCA, ad.PublishedTo)
	graphTestContext.NewRelationship(s.CertTemplate3, s.EnterpriseCA, ad.PublishedTo)
	graphTestContext.NewRelationship(s.CertTemplate4, s.EnterpriseCA, ad.PublishedTo)
	graphTestContext.NewRelationship(s.CertTemplate5, s.EnterpriseCA, ad.PublishedTo)
	graphTestContext.NewRelationship(s.CertTemplate6, s.EnterpriseCA, ad.PublishedTo)
	graphTestContext.NewRelationship(s.Computer1, s.CertTemplate1, ad.Enroll)
	graphTestContext.NewRelationship(s.Computer1, s.Group0, ad.MemberOf)
	graphTestContext.NewRelationship(s.User1, s.CertTemplate1, ad.Enroll)
	graphTestContext.NewRelationship(s.User1, s.Group0, ad.MemberOf)
	graphTestContext.NewRelationship(s.Group2, s.Group0, ad.MemberOf)
	graphTestContext.NewRelationship(s.Computer2, s.Group0, ad.MemberOf)
	graphTestContext.NewRelationship(s.User2, s.Group0, ad.MemberOf)
	graphTestContext.NewRelationship(s.User2, s.CertTemplate2, ad.Enroll)
	graphTestContext.NewRelationship(s.Computer2, s.CertTemplate2, ad.Enroll)
	graphTestContext.NewRelationship(s.Group2, s.CertTemplate2, ad.Enroll)
	graphTestContext.NewRelationship(s.Group3, s.Group0, ad.MemberOf)
	graphTestContext.NewRelationship(s.Computer3, s.Group0, ad.MemberOf)
	graphTestContext.NewRelationship(s.User3, s.Group0, ad.MemberOf)
	graphTestContext.NewRelationship(s.Group3, s.CertTemplate3, ad.Enroll)
	graphTestContext.NewRelationship(s.Computer3, s.CertTemplate3, ad.Enroll)
	graphTestContext.NewRelationship(s.User3, s.CertTemplate3, ad.Enroll)
	graphTestContext.NewRelationship(s.Group4, s.Group0, ad.MemberOf)
	graphTestContext.NewRelationship(s.Computer4, s.Group0, ad.MemberOf)
	graphTestContext.NewRelationship(s.User4, s.Group0, ad.MemberOf)
	graphTestContext.NewRelationship(s.User4, s.CertTemplate4, ad.Enroll)
	graphTestContext.NewRelationship(s.Computer4, s.CertTemplate4, ad.Enroll)
	graphTestContext.NewRelationship(s.Group4, s.CertTemplate4, ad.Enroll)
	graphTestContext.NewRelationship(s.Group5, s.Group0, ad.MemberOf)
	graphTestContext.NewRelationship(s.Computer5, s.Group0, ad.MemberOf)
	graphTestContext.NewRelationship(s.User5, s.Group0, ad.MemberOf)
	graphTestContext.NewRelationship(s.Group6, s.Group0, ad.MemberOf)
	graphTestContext.NewRelationship(s.Computer6, s.Group0, ad.MemberOf)
	graphTestContext.NewRelationship(s.User6, s.Group0, ad.MemberOf)
	graphTestContext.NewRelationship(s.User6, s.CertTemplate6, ad.Enroll)
	graphTestContext.NewRelationship(s.Computer6, s.CertTemplate6, ad.Enroll)
	graphTestContext.NewRelationship(s.Group6, s.CertTemplate6, ad.Enroll)
	graphTestContext.NewRelationship(s.User5, s.CertTemplate5, ad.Enroll)
	graphTestContext.NewRelationship(s.Computer5, s.CertTemplate5, ad.Enroll)
	graphTestContext.NewRelationship(s.Group5, s.CertTemplate5, ad.Enroll)

}

type ESC6bECAHarness struct {
	CertTemplate0 *graph.Node
	CertTemplate1 *graph.Node
	CertTemplate2 *graph.Node
	CertTemplate3 *graph.Node
	CertTemplate4 *graph.Node
	CertTemplate5 *graph.Node
	DC0           *graph.Node
	DC1           *graph.Node
	DC2           *graph.Node
	DC3           *graph.Node
	DC4           *graph.Node
	DC5           *graph.Node
	Domain0       *graph.Node
	Domain1       *graph.Node
	Domain2       *graph.Node
	Domain3       *graph.Node
	Domain4       *graph.Node
	Domain5       *graph.Node
	EnterpriseCA0 *graph.Node
	EnterpriseCA1 *graph.Node
	EnterpriseCA2 *graph.Node
	EnterpriseCA3 *graph.Node
	EnterpriseCA4 *graph.Node
	EnterpriseCA5 *graph.Node
	Group0        *graph.Node
	Group1        *graph.Node
	Group2        *graph.Node
	Group3        *graph.Node
	Group4        *graph.Node
	Group5        *graph.Node
	NTAuthStore0  *graph.Node
	NTAuthStore1  *graph.Node
	NTAuthStore2  *graph.Node
	NTAuthStore3  *graph.Node
	NTAuthStore4  *graph.Node
	NTAuthStore5  *graph.Node
	RootCA0       *graph.Node
	RootCA1       *graph.Node
	RootCA2       *graph.Node
	RootCA3       *graph.Node
	RootCA4       *graph.Node
	RootCA5       *graph.Node
}

func (s *ESC6bECAHarness) Setup(graphTestContext *GraphTestContext) {
	domainSid0 := RandomDomainSID()
	domainSid1 := RandomDomainSID()
	domainSid2 := RandomDomainSID()
	domainSid3 := RandomDomainSID()
	domainSid4 := RandomDomainSID()
	domainSid5 := RandomDomainSID()

	s.CertTemplate0 = graphTestContext.NewActiveDirectoryCertTemplate("CertTemplate0", domainSid0, CertTemplateData{
		ApplicationPolicies:     []string{},
		AuthenticationEnabled:   true,
		AuthorizedSignatures:    0,
		EKUS:                    []string{},
		EnrolleeSuppliesSubject: false,
		NoSecurityExtension:     false,
		RequiresManagerApproval: false,
		SchemaVersion:           1,
		SubjectAltRequireSPN:    false,
		SubjectAltRequireUPN:    false,
	})
	s.CertTemplate1 = graphTestContext.NewActiveDirectoryCertTemplate("CertTemplate1", domainSid1, CertTemplateData{
		ApplicationPolicies:     []string{},
		AuthenticationEnabled:   true,
		AuthorizedSignatures:    0,
		EKUS:                    []string{},
		EnrolleeSuppliesSubject: false,
		NoSecurityExtension:     false,
		RequiresManagerApproval: false,
		SchemaVersion:           1,
		SubjectAltRequireSPN:    false,
		SubjectAltRequireUPN:    false,
	})
	s.CertTemplate2 = graphTestContext.NewActiveDirectoryCertTemplate("CertTemplate2", domainSid2, CertTemplateData{
		ApplicationPolicies:     []string{},
		AuthenticationEnabled:   true,
		AuthorizedSignatures:    0,
		EKUS:                    []string{},
		EnrolleeSuppliesSubject: false,
		NoSecurityExtension:     false,
		RequiresManagerApproval: false,
		SchemaVersion:           1,
		SubjectAltRequireSPN:    false,
		SubjectAltRequireUPN:    false,
	})
	s.CertTemplate3 = graphTestContext.NewActiveDirectoryCertTemplate("CertTemplate3", domainSid3, CertTemplateData{
		ApplicationPolicies:     []string{},
		AuthenticationEnabled:   true,
		AuthorizedSignatures:    0,
		EKUS:                    []string{},
		EnrolleeSuppliesSubject: false,
		NoSecurityExtension:     false,
		RequiresManagerApproval: false,
		SchemaVersion:           1,
		SubjectAltRequireSPN:    false,
		SubjectAltRequireUPN:    false,
	})
	s.CertTemplate4 = graphTestContext.NewActiveDirectoryCertTemplate("CertTemplate4", domainSid4, CertTemplateData{
		ApplicationPolicies:     []string{},
		AuthenticationEnabled:   true,
		AuthorizedSignatures:    0,
		EKUS:                    []string{},
		EnrolleeSuppliesSubject: false,
		NoSecurityExtension:     false,
		RequiresManagerApproval: false,
		SchemaVersion:           1,
		SubjectAltRequireSPN:    false,
		SubjectAltRequireUPN:    false,
	})
	s.CertTemplate5 = graphTestContext.NewActiveDirectoryCertTemplate("CertTemplate5", domainSid5, CertTemplateData{
		ApplicationPolicies:     []string{},
		AuthenticationEnabled:   true,
		AuthorizedSignatures:    0,
		EKUS:                    []string{},
		EnrolleeSuppliesSubject: false,
		NoSecurityExtension:     false,
		RequiresManagerApproval: false,
		SchemaVersion:           1,
		SubjectAltRequireSPN:    false,
		SubjectAltRequireUPN:    false,
	})
	s.DC0 = graphTestContext.NewActiveDirectoryComputer("DC0", domainSid0)
	s.DC1 = graphTestContext.NewActiveDirectoryComputer("DC1", domainSid1)
	s.DC2 = graphTestContext.NewActiveDirectoryComputer("DC2", domainSid2)
	s.DC3 = graphTestContext.NewActiveDirectoryComputer("DC3", domainSid3)
	s.DC4 = graphTestContext.NewActiveDirectoryComputer("DC4", domainSid4)
	s.DC5 = graphTestContext.NewActiveDirectoryComputer("DC5", domainSid5)
	s.Domain0 = graphTestContext.NewActiveDirectoryDomain("Domain0", domainSid0, false, true)
	s.Domain1 = graphTestContext.NewActiveDirectoryDomain("Domain1", domainSid1, false, true)
	s.Domain2 = graphTestContext.NewActiveDirectoryDomain("Domain2", domainSid2, false, true)
	s.Domain3 = graphTestContext.NewActiveDirectoryDomain("Domain3", domainSid3, false, true)
	s.Domain4 = graphTestContext.NewActiveDirectoryDomain("Domain4", domainSid4, false, true)
	s.Domain5 = graphTestContext.NewActiveDirectoryDomain("Domain5", domainSid5, false, true)

	s.EnterpriseCA0 = graphTestContext.NewActiveDirectoryEnterpriseCA("EnterpriseCA0", domainSid0)
	s.EnterpriseCA0.Properties.Set(ad.IsUserSpecifiesSanEnabled.String(), true)
	graphTestContext.UpdateNode(s.EnterpriseCA0)

	// leave ca1 isUserSpecifiesSanEnabled as nil
	s.EnterpriseCA1 = graphTestContext.NewActiveDirectoryEnterpriseCA("EnterpriseCA1", domainSid1)
	s.EnterpriseCA1.Properties.Set(ad.IsUserSpecifiesSanEnabled.String(), false)
	graphTestContext.UpdateNode(s.EnterpriseCA1)

	s.EnterpriseCA2 = graphTestContext.NewActiveDirectoryEnterpriseCA("EnterpriseCA2", domainSid2)
	s.EnterpriseCA2.Properties.Set(ad.IsUserSpecifiesSanEnabled.String(), true)
	graphTestContext.UpdateNode(s.EnterpriseCA2)

	s.EnterpriseCA3 = graphTestContext.NewActiveDirectoryEnterpriseCA("EnterpriseCA3", domainSid3)
	s.EnterpriseCA3.Properties.Set(ad.IsUserSpecifiesSanEnabled.String(), true)
	graphTestContext.UpdateNode(s.EnterpriseCA3)

	s.EnterpriseCA4 = graphTestContext.NewActiveDirectoryEnterpriseCA("EnterpriseCA4", domainSid4)
	s.EnterpriseCA4.Properties.Set(ad.IsUserSpecifiesSanEnabled.String(), true)
	graphTestContext.UpdateNode(s.EnterpriseCA4)

	s.EnterpriseCA5 = graphTestContext.NewActiveDirectoryEnterpriseCA("EnterpriseCA5", domainSid5)
	s.EnterpriseCA5.Properties.Set(ad.IsUserSpecifiesSanEnabled.String(), true)
	graphTestContext.UpdateNode(s.EnterpriseCA5)

	s.Group0 = graphTestContext.NewActiveDirectoryGroup("Group0", domainSid0)
	s.Group1 = graphTestContext.NewActiveDirectoryGroup("Group1", domainSid1)
	s.Group2 = graphTestContext.NewActiveDirectoryGroup("Group2", domainSid2)
	s.Group3 = graphTestContext.NewActiveDirectoryGroup("Group3", domainSid3)
	s.Group4 = graphTestContext.NewActiveDirectoryGroup("Group4", domainSid4)
	s.Group5 = graphTestContext.NewActiveDirectoryGroup("Group5", domainSid5)
	s.NTAuthStore0 = graphTestContext.NewActiveDirectoryNTAuthStore("NTAuthStore0", domainSid0)
	s.NTAuthStore1 = graphTestContext.NewActiveDirectoryNTAuthStore("NTAuthStore1", domainSid1)
	s.NTAuthStore2 = graphTestContext.NewActiveDirectoryNTAuthStore("NTAuthStore2", domainSid2)
	s.NTAuthStore3 = graphTestContext.NewActiveDirectoryNTAuthStore("NTAuthStore3", domainSid3)
	s.NTAuthStore4 = graphTestContext.NewActiveDirectoryNTAuthStore("NTAuthStore4", domainSid4)
	s.NTAuthStore5 = graphTestContext.NewActiveDirectoryNTAuthStore("NTAuthStore5", domainSid5)
	s.RootCA0 = graphTestContext.NewActiveDirectoryRootCA("RootCA0", domainSid0)
	s.RootCA1 = graphTestContext.NewActiveDirectoryRootCA("RootCA1", domainSid1)
	s.RootCA2 = graphTestContext.NewActiveDirectoryRootCA("RootCA2", domainSid2)
	s.RootCA3 = graphTestContext.NewActiveDirectoryRootCA("RootCA3", domainSid3)
	s.RootCA4 = graphTestContext.NewActiveDirectoryRootCA("RootCA4", domainSid4)
	s.RootCA5 = graphTestContext.NewActiveDirectoryRootCA("RootCA5", domainSid5)

	graphTestContext.NewRelationship(s.RootCA0, s.Domain0, ad.RootCAFor)
	graphTestContext.NewRelationship(s.NTAuthStore0, s.Domain0, ad.NTAuthStoreFor)
	graphTestContext.NewRelationship(s.DC0, s.Domain0, ad.DCFor)
	graphTestContext.NewRelationship(s.CertTemplate0, s.EnterpriseCA0, ad.PublishedTo)
	graphTestContext.NewRelationship(s.EnterpriseCA0, s.RootCA0, ad.IssuedSignedBy)
	graphTestContext.NewRelationship(s.EnterpriseCA0, s.NTAuthStore0, ad.TrustedForNTAuth)
	graphTestContext.NewRelationship(s.Group0, s.EnterpriseCA0, ad.Enroll)
	graphTestContext.NewRelationship(s.EnterpriseCA0, s.DC0, ad.CanAbuseUPNCertMapping)
	graphTestContext.NewRelationship(s.Group0, s.CertTemplate0, ad.Enroll)

	graphTestContext.NewRelationship(s.RootCA1, s.Domain1, ad.RootCAFor)
	graphTestContext.NewRelationship(s.NTAuthStore1, s.Domain1, ad.NTAuthStoreFor)
	graphTestContext.NewRelationship(s.DC1, s.Domain1, ad.DCFor)
	graphTestContext.NewRelationship(s.CertTemplate1, s.EnterpriseCA1, ad.PublishedTo)
	graphTestContext.NewRelationship(s.EnterpriseCA1, s.RootCA1, ad.IssuedSignedBy)
	graphTestContext.NewRelationship(s.EnterpriseCA1, s.NTAuthStore1, ad.TrustedForNTAuth)
	graphTestContext.NewRelationship(s.Group1, s.EnterpriseCA1, ad.Enroll)
	graphTestContext.NewRelationship(s.EnterpriseCA1, s.DC1, ad.CanAbuseUPNCertMapping)
	graphTestContext.NewRelationship(s.Group1, s.CertTemplate1, ad.Enroll)

	graphTestContext.NewRelationship(s.RootCA2, s.Domain2, ad.RootCAFor)
	graphTestContext.NewRelationship(s.NTAuthStore2, s.Domain2, ad.NTAuthStoreFor)
	graphTestContext.NewRelationship(s.DC2, s.Domain2, ad.DCFor)
	graphTestContext.NewRelationship(s.CertTemplate2, s.EnterpriseCA2, ad.PublishedTo)
	graphTestContext.NewRelationship(s.EnterpriseCA2, s.RootCA2, ad.IssuedSignedBy)
	graphTestContext.NewRelationship(s.EnterpriseCA2, s.NTAuthStore2, ad.TrustedForNTAuth)
	graphTestContext.NewRelationship(s.Group2, s.EnterpriseCA2, ad.Enroll)
	graphTestContext.NewRelationship(s.Group2, s.CertTemplate2, ad.Enroll)

	graphTestContext.NewRelationship(s.RootCA3, s.Domain3, ad.RootCAFor)
	graphTestContext.NewRelationship(s.NTAuthStore3, s.Domain3, ad.NTAuthStoreFor)
	graphTestContext.NewRelationship(s.DC3, s.Domain3, ad.DCFor)
	graphTestContext.NewRelationship(s.CertTemplate3, s.EnterpriseCA3, ad.PublishedTo)
	graphTestContext.NewRelationship(s.EnterpriseCA3, s.RootCA3, ad.IssuedSignedBy)
	graphTestContext.NewRelationship(s.Group3, s.EnterpriseCA3, ad.Enroll)
	graphTestContext.NewRelationship(s.EnterpriseCA3, s.DC3, ad.CanAbuseUPNCertMapping)
	graphTestContext.NewRelationship(s.Group3, s.CertTemplate3, ad.Enroll)

	graphTestContext.NewRelationship(s.RootCA4, s.Domain4, ad.RootCAFor)
	graphTestContext.NewRelationship(s.NTAuthStore4, s.Domain4, ad.NTAuthStoreFor)
	graphTestContext.NewRelationship(s.DC4, s.Domain4, ad.DCFor)
	graphTestContext.NewRelationship(s.CertTemplate4, s.EnterpriseCA4, ad.PublishedTo)
	graphTestContext.NewRelationship(s.EnterpriseCA4, s.NTAuthStore4, ad.TrustedForNTAuth)
	graphTestContext.NewRelationship(s.Group4, s.EnterpriseCA4, ad.Enroll)
	graphTestContext.NewRelationship(s.EnterpriseCA4, s.DC4, ad.CanAbuseUPNCertMapping)
	graphTestContext.NewRelationship(s.Group4, s.CertTemplate4, ad.Enroll)

	graphTestContext.NewRelationship(s.RootCA5, s.Domain5, ad.RootCAFor)
	graphTestContext.NewRelationship(s.NTAuthStore5, s.Domain5, ad.NTAuthStoreFor)
	graphTestContext.NewRelationship(s.DC5, s.Domain5, ad.DCFor)
	graphTestContext.NewRelationship(s.EnterpriseCA5, s.RootCA5, ad.IssuedSignedBy)
	graphTestContext.NewRelationship(s.EnterpriseCA5, s.NTAuthStore5, ad.TrustedForNTAuth)
	graphTestContext.NewRelationship(s.Group5, s.EnterpriseCA5, ad.Enroll)
	graphTestContext.NewRelationship(s.EnterpriseCA5, s.DC5, ad.CanAbuseUPNCertMapping)
	graphTestContext.NewRelationship(s.Group5, s.CertTemplate5, ad.Enroll)
}

type ESC6bPrincipalEdgesHarness struct {
	CertTemplate1 *graph.Node
	DC            *graph.Node
	Domain        *graph.Node
	EnterpriseCA  *graph.Node
	Group0        *graph.Node
	Group1        *graph.Node
	Group2        *graph.Node
	Group3        *graph.Node
	Group4        *graph.Node
	NTAuthStore   *graph.Node
	RootCA        *graph.Node
}

func (s *ESC6bPrincipalEdgesHarness) Setup(graphTestContext *GraphTestContext) {
	domainSid := RandomDomainSID()
	s.CertTemplate1 = graphTestContext.NewActiveDirectoryCertTemplate("CertTemplate1", domainSid, CertTemplateData{
		ApplicationPolicies:     []string{},
		AuthenticationEnabled:   true,
		AuthorizedSignatures:    0,
		EKUS:                    []string{},
		EnrolleeSuppliesSubject: false,
		NoSecurityExtension:     false,
		RequiresManagerApproval: false,
		SchemaVersion:           1,
		SubjectAltRequireSPN:    false,
		SubjectAltRequireUPN:    false,
	})
	s.DC = graphTestContext.NewActiveDirectoryComputer("DC", domainSid)
	s.Domain = graphTestContext.NewActiveDirectoryDomain("Domain", domainSid, false, true)

	s.EnterpriseCA = graphTestContext.NewActiveDirectoryEnterpriseCA("EnterpriseCA", domainSid)
	s.EnterpriseCA.Properties.Set(ad.IsUserSpecifiesSanEnabled.String(), true)
	graphTestContext.UpdateNode(s.EnterpriseCA)

	s.Group0 = graphTestContext.NewActiveDirectoryGroup("Group0", domainSid)
	s.Group1 = graphTestContext.NewActiveDirectoryGroup("Group1", domainSid)
	s.Group2 = graphTestContext.NewActiveDirectoryGroup("Group2", domainSid)
	s.Group3 = graphTestContext.NewActiveDirectoryGroup("Group3", domainSid)
	s.Group4 = graphTestContext.NewActiveDirectoryGroup("Group4", domainSid)
	s.NTAuthStore = graphTestContext.NewActiveDirectoryNTAuthStore("NTAuthStore", domainSid)
	s.RootCA = graphTestContext.NewActiveDirectoryRootCA("RootCA", domainSid)
	graphTestContext.NewRelationship(s.RootCA, s.Domain, ad.RootCAFor)
	graphTestContext.NewRelationship(s.EnterpriseCA, s.RootCA, ad.IssuedSignedBy)
	graphTestContext.NewRelationship(s.NTAuthStore, s.Domain, ad.NTAuthStoreFor)
	graphTestContext.NewRelationship(s.EnterpriseCA, s.NTAuthStore, ad.TrustedForNTAuth)
	graphTestContext.NewRelationship(s.EnterpriseCA, s.DC, ad.CanAbuseUPNCertMapping)
	graphTestContext.NewRelationship(s.DC, s.Domain, ad.DCFor)
	graphTestContext.NewRelationship(s.Group0, s.EnterpriseCA, ad.Enroll)
	graphTestContext.NewRelationship(s.CertTemplate1, s.EnterpriseCA, ad.PublishedTo)
	graphTestContext.NewRelationship(s.Group1, s.CertTemplate1, ad.GenericAll)
	graphTestContext.NewRelationship(s.Group1, s.Group0, ad.MemberOf)
	graphTestContext.NewRelationship(s.Group2, s.CertTemplate1, ad.AllExtendedRights)
	graphTestContext.NewRelationship(s.Group2, s.Group0, ad.MemberOf)
	graphTestContext.NewRelationship(s.Group3, s.CertTemplate1, ad.GenericWrite)
	graphTestContext.NewRelationship(s.Group3, s.Group0, ad.MemberOf)
	graphTestContext.NewRelationship(s.Group4, s.CertTemplate1, ad.Enroll)
}

type ShortcutHarness struct {
	Group1 *graph.Node
	Group2 *graph.Node
	Group3 *graph.Node
	Group4 *graph.Node
	User1  *graph.Node
}

func (s *ShortcutHarness) Setup(graphTestContext *GraphTestContext) {
	sid := RandomDomainSID()
	s.Group1 = graphTestContext.NewActiveDirectoryGroup("GROUP ONE", sid)
	s.Group2 = graphTestContext.NewActiveDirectoryGroup("GROUP TWO", sid)
	s.Group3 = graphTestContext.NewActiveDirectoryGroup("GROUP THREE", sid)
	s.Group4 = graphTestContext.NewActiveDirectoryGroup("GROUP FOUR", sid)
	s.User1 = graphTestContext.NewActiveDirectoryUser("USER ONE", sid)

	graphTestContext.NewRelationship(s.Group4, s.Group1, ad.MemberOf)
	graphTestContext.NewRelationship(s.Group3, s.Group2, ad.MemberOf)
	graphTestContext.NewRelationship(s.Group3, s.Group1, ad.MemberOf)
	graphTestContext.NewRelationship(s.User1, s.Group4, ad.MemberOf)
	graphTestContext.NewRelationship(s.User1, s.Group3, ad.MemberOf)
}

type RootADHarness struct {
	ActiveDirectoryDomainSID                string
	ActiveDirectoryDomain                   *graph.Node
	ActiveDirectoryRDPDomainGroup           *graph.Node
	ActiveDirectoryDomainUsersGroup         *graph.Node
	ActiveDirectoryUser                     *graph.Node
	ActiveDirectoryOU                       *graph.Node
	ActiveDirectoryGPO                      *graph.Node
	ActiveDirectoryDCSyncAtomicRelationship *graph.Relationship
	NumCollectedDomains                     int
}

func (s *RootADHarness) Setup(graphTestContext *GraphTestContext) {
	s.ActiveDirectoryDomainSID = RandomDomainSID()
	s.ActiveDirectoryDomain = graphTestContext.NewActiveDirectoryDomain("TESTLAB.LOCAL", s.ActiveDirectoryDomainSID, false, true)
	s.ActiveDirectoryUser = graphTestContext.NewActiveDirectoryUser("AD User", s.ActiveDirectoryDomainSID)
	s.ActiveDirectoryOU = graphTestContext.NewActiveDirectoryOU("OU", s.ActiveDirectoryDomainSID, false)
	s.ActiveDirectoryGPO = graphTestContext.NewActiveDirectoryGPO("GPO Policy", s.ActiveDirectoryDomainSID)
	s.ActiveDirectoryDomainUsersGroup = graphTestContext.NewActiveDirectoryGroup("Domain Users", s.ActiveDirectoryDomainSID)

	// Allow the user to do DCSync to the domain
	s.ActiveDirectoryDCSyncAtomicRelationship = graphTestContext.NewRelationship(s.ActiveDirectoryUser, s.ActiveDirectoryDomain, ad.DCSync, DefaultRelProperties)

	// Contain the OU and user
	graphTestContext.NewRelationship(s.ActiveDirectoryDomain, s.ActiveDirectoryOU, ad.Contains)
	graphTestContext.NewRelationship(s.ActiveDirectoryOU, s.ActiveDirectoryUser, ad.Contains)
	graphTestContext.NewRelationship(s.ActiveDirectoryUser, s.ActiveDirectoryDomainUsersGroup, ad.MemberOf)

	// Apply a GPO
	graphTestContext.NewRelationship(s.ActiveDirectoryGPO, s.ActiveDirectoryOU, ad.GPLink)
}

type ESC4Template1 struct {
	CertTemplate1 *graph.Node
	CertTemplate2 *graph.Node
	CertTemplate3 *graph.Node
	CertTemplate4 *graph.Node

	Domain       *graph.Node
	EnterpriseCA *graph.Node

	NTAuthStore *graph.Node
	RootCA      *graph.Node

	Group0  *graph.Node
	Group11 *graph.Node
	Group12 *graph.Node
	Group13 *graph.Node
	Group14 *graph.Node
	Group15 *graph.Node
	Group21 *graph.Node
	Group22 *graph.Node
	Group23 *graph.Node
	Group24 *graph.Node
	Group25 *graph.Node
	Group31 *graph.Node
	Group32 *graph.Node
	Group33 *graph.Node
	Group34 *graph.Node
	Group35 *graph.Node
	Group41 *graph.Node
	Group42 *graph.Node
	Group43 *graph.Node
	Group44 *graph.Node
	Group45 *graph.Node
}

func (s *ESC4Template1) Setup(graphTestContext *GraphTestContext) {
	domainSid := RandomDomainSID()
	s.CertTemplate1 = graphTestContext.NewActiveDirectoryCertTemplate("CertTemplate1", domainSid, CertTemplateData{
		ApplicationPolicies:     []string{},
		AuthenticationEnabled:   true,
		AuthorizedSignatures:    1,
		EKUS:                    []string{},
		EnrolleeSuppliesSubject: true,
		NoSecurityExtension:     false,
		RequiresManagerApproval: false,
		SchemaVersion:           1,
		SubjectAltRequireSPN:    false,
		SubjectAltRequireUPN:    false,
	})
	s.CertTemplate2 = graphTestContext.NewActiveDirectoryCertTemplate("CertTemplate2", domainSid, CertTemplateData{
		ApplicationPolicies:     []string{},
		AuthenticationEnabled:   false,
		AuthorizedSignatures:    1,
		EKUS:                    []string{},
		EnrolleeSuppliesSubject: true,
		NoSecurityExtension:     false,
		RequiresManagerApproval: false,
		SchemaVersion:           1,
		SubjectAltRequireSPN:    false,
		SubjectAltRequireUPN:    false,
	})
	s.CertTemplate3 = graphTestContext.NewActiveDirectoryCertTemplate("CertTemplate3", domainSid, CertTemplateData{
		ApplicationPolicies:     []string{},
		AuthenticationEnabled:   true,
		AuthorizedSignatures:    1,
		EKUS:                    []string{},
		EnrolleeSuppliesSubject: true,
		NoSecurityExtension:     false,
		RequiresManagerApproval: false,
		SchemaVersion:           2,
		SubjectAltRequireSPN:    false,
		SubjectAltRequireUPN:    false,
	})
	s.CertTemplate4 = graphTestContext.NewActiveDirectoryCertTemplate("CertTemplate4", domainSid, CertTemplateData{
		ApplicationPolicies:     []string{},
		AuthenticationEnabled:   true,
		AuthorizedSignatures:    0,
		EKUS:                    []string{},
		EnrolleeSuppliesSubject: true,
		NoSecurityExtension:     false,
		RequiresManagerApproval: false,
		SchemaVersion:           2,
		SubjectAltRequireSPN:    false,
		SubjectAltRequireUPN:    false,
	})

	s.Domain = graphTestContext.NewActiveDirectoryDomain("Domain", domainSid, false, true)
	s.EnterpriseCA = graphTestContext.NewActiveDirectoryEnterpriseCA("EnterpriseCA", domainSid)

	s.Group0 = graphTestContext.NewActiveDirectoryGroup("Group0", domainSid)
	s.Group11 = graphTestContext.NewActiveDirectoryGroup("Group11", domainSid)
	s.Group12 = graphTestContext.NewActiveDirectoryGroup("Group12", domainSid)
	s.Group13 = graphTestContext.NewActiveDirectoryGroup("Group13", domainSid)
	s.Group14 = graphTestContext.NewActiveDirectoryGroup("Group14", domainSid)
	s.Group15 = graphTestContext.NewActiveDirectoryGroup("Group15", domainSid)

	s.Group21 = graphTestContext.NewActiveDirectoryGroup("Group21", domainSid)
	s.Group22 = graphTestContext.NewActiveDirectoryGroup("Group22", domainSid)
	s.Group23 = graphTestContext.NewActiveDirectoryGroup("Group23", domainSid)
	s.Group24 = graphTestContext.NewActiveDirectoryGroup("Group24", domainSid)
	s.Group25 = graphTestContext.NewActiveDirectoryGroup("Group25", domainSid)

	s.Group31 = graphTestContext.NewActiveDirectoryGroup("Group31", domainSid)
	s.Group32 = graphTestContext.NewActiveDirectoryGroup("Group32", domainSid)
	s.Group33 = graphTestContext.NewActiveDirectoryGroup("Group33", domainSid)
	s.Group34 = graphTestContext.NewActiveDirectoryGroup("Group34", domainSid)
	s.Group35 = graphTestContext.NewActiveDirectoryGroup("Group35", domainSid)

	s.Group41 = graphTestContext.NewActiveDirectoryGroup("Group41", domainSid)
	s.Group42 = graphTestContext.NewActiveDirectoryGroup("Group42", domainSid)
	s.Group43 = graphTestContext.NewActiveDirectoryGroup("Group43", domainSid)
	s.Group44 = graphTestContext.NewActiveDirectoryGroup("Group44", domainSid)
	s.Group45 = graphTestContext.NewActiveDirectoryGroup("Group45", domainSid)

	s.NTAuthStore = graphTestContext.NewActiveDirectoryNTAuthStore("NTAuthStore", domainSid)
	s.RootCA = graphTestContext.NewActiveDirectoryRootCA("RootCA", domainSid)

	graphTestContext.NewRelationship(s.RootCA, s.Domain, ad.RootCAFor)
	graphTestContext.NewRelationship(s.EnterpriseCA, s.RootCA, ad.IssuedSignedBy)
	graphTestContext.NewRelationship(s.EnterpriseCA, s.NTAuthStore, ad.TrustedForNTAuth)
	graphTestContext.NewRelationship(s.Group0, s.EnterpriseCA, ad.Enroll)
	graphTestContext.NewRelationship(s.CertTemplate1, s.EnterpriseCA, ad.PublishedTo)
	graphTestContext.NewRelationship(s.Group11, s.CertTemplate1, ad.GenericAll)
	graphTestContext.NewRelationship(s.Group11, s.Group0, ad.MemberOf)
	graphTestContext.NewRelationship(s.Group12, s.CertTemplate1, ad.Enroll)
	graphTestContext.NewRelationship(s.Group12, s.Group0, ad.MemberOf)
	graphTestContext.NewRelationship(s.Group13, s.CertTemplate1, ad.Enroll)
	graphTestContext.NewRelationship(s.Group13, s.Group0, ad.MemberOf)
	graphTestContext.NewRelationship(s.Group12, s.CertTemplate1, ad.GenericWrite)
	graphTestContext.NewRelationship(s.Group13, s.CertTemplate1, ad.WritePKINameFlag)
	graphTestContext.NewRelationship(s.Group14, s.CertTemplate1, ad.Enroll)
	graphTestContext.NewRelationship(s.Group14, s.Group0, ad.MemberOf)
	graphTestContext.NewRelationship(s.Group14, s.CertTemplate1, ad.WritePKIEnrollmentFlag)
	graphTestContext.NewRelationship(s.NTAuthStore, s.Domain, ad.NTAuthStoreFor)
	graphTestContext.NewRelationship(s.Group15, s.CertTemplate1, ad.Enroll)
	graphTestContext.NewRelationship(s.Group15, s.Group0, ad.MemberOf)
	graphTestContext.NewRelationship(s.Group15, s.CertTemplate1, ad.WritePKIEnrollmentFlag)
	graphTestContext.NewRelationship(s.Group15, s.CertTemplate1, ad.WritePKINameFlag)
	graphTestContext.NewRelationship(s.CertTemplate2, s.EnterpriseCA, ad.PublishedTo)
	graphTestContext.NewRelationship(s.Group21, s.CertTemplate2, ad.GenericAll)
	graphTestContext.NewRelationship(s.Group21, s.Group0, ad.MemberOf)
	graphTestContext.NewRelationship(s.Group22, s.CertTemplate2, ad.Enroll)
	graphTestContext.NewRelationship(s.Group22, s.Group0, ad.MemberOf)
	graphTestContext.NewRelationship(s.Group23, s.CertTemplate2, ad.Enroll)
	graphTestContext.NewRelationship(s.Group23, s.Group0, ad.MemberOf)
	graphTestContext.NewRelationship(s.Group22, s.CertTemplate2, ad.GenericWrite)
	graphTestContext.NewRelationship(s.Group23, s.CertTemplate2, ad.WritePKINameFlag)
	graphTestContext.NewRelationship(s.Group24, s.CertTemplate2, ad.Enroll)
	graphTestContext.NewRelationship(s.Group24, s.Group0, ad.MemberOf)
	graphTestContext.NewRelationship(s.Group24, s.CertTemplate2, ad.WritePKIEnrollmentFlag)
	graphTestContext.NewRelationship(s.Group25, s.CertTemplate2, ad.Enroll)
	graphTestContext.NewRelationship(s.Group25, s.Group0, ad.MemberOf)
	graphTestContext.NewRelationship(s.Group25, s.CertTemplate2, ad.WritePKIEnrollmentFlag)
	graphTestContext.NewRelationship(s.Group25, s.CertTemplate2, ad.WritePKINameFlag)
	graphTestContext.NewRelationship(s.CertTemplate3, s.EnterpriseCA, ad.PublishedTo)
	graphTestContext.NewRelationship(s.Group31, s.CertTemplate3, ad.GenericAll)
	graphTestContext.NewRelationship(s.Group31, s.Group0, ad.MemberOf)
	graphTestContext.NewRelationship(s.Group32, s.CertTemplate3, ad.Enroll)
	graphTestContext.NewRelationship(s.Group32, s.Group0, ad.MemberOf)
	graphTestContext.NewRelationship(s.Group33, s.CertTemplate3, ad.Enroll)
	graphTestContext.NewRelationship(s.Group33, s.Group0, ad.MemberOf)
	graphTestContext.NewRelationship(s.Group32, s.CertTemplate3, ad.GenericWrite)
	graphTestContext.NewRelationship(s.Group33, s.CertTemplate3, ad.WritePKINameFlag)
	graphTestContext.NewRelationship(s.Group34, s.CertTemplate3, ad.Enroll)
	graphTestContext.NewRelationship(s.Group34, s.Group0, ad.MemberOf)
	graphTestContext.NewRelationship(s.Group34, s.CertTemplate3, ad.WritePKIEnrollmentFlag)
	graphTestContext.NewRelationship(s.Group35, s.CertTemplate3, ad.Enroll)
	graphTestContext.NewRelationship(s.Group35, s.Group0, ad.MemberOf)
	graphTestContext.NewRelationship(s.Group35, s.CertTemplate3, ad.WritePKIEnrollmentFlag)
	graphTestContext.NewRelationship(s.Group35, s.CertTemplate3, ad.WritePKINameFlag)
	graphTestContext.NewRelationship(s.CertTemplate4, s.EnterpriseCA, ad.PublishedTo)
	graphTestContext.NewRelationship(s.Group41, s.CertTemplate4, ad.GenericAll)
	graphTestContext.NewRelationship(s.Group41, s.Group0, ad.MemberOf)
	graphTestContext.NewRelationship(s.Group42, s.CertTemplate4, ad.Enroll)
	graphTestContext.NewRelationship(s.Group42, s.Group0, ad.MemberOf)
	graphTestContext.NewRelationship(s.Group43, s.CertTemplate4, ad.Enroll)
	graphTestContext.NewRelationship(s.Group43, s.Group0, ad.MemberOf)
	graphTestContext.NewRelationship(s.Group42, s.CertTemplate4, ad.GenericWrite)
	graphTestContext.NewRelationship(s.Group43, s.CertTemplate4, ad.WritePKINameFlag)
	graphTestContext.NewRelationship(s.Group44, s.CertTemplate4, ad.Enroll)
	graphTestContext.NewRelationship(s.Group44, s.Group0, ad.MemberOf)
	graphTestContext.NewRelationship(s.Group44, s.CertTemplate4, ad.WritePKIEnrollmentFlag)
	graphTestContext.NewRelationship(s.Group45, s.CertTemplate4, ad.Enroll)
	graphTestContext.NewRelationship(s.Group45, s.Group0, ad.MemberOf)
	graphTestContext.NewRelationship(s.Group45, s.CertTemplate4, ad.WritePKIEnrollmentFlag)
	graphTestContext.NewRelationship(s.Group45, s.CertTemplate4, ad.WritePKINameFlag)
}

type ESC4Template2 struct {
	CertTemplate1 *graph.Node
	CertTemplate2 *graph.Node
	CertTemplate3 *graph.Node
	CertTemplate4 *graph.Node
	CertTemplate5 *graph.Node
	Domain        *graph.Node
	EnterpriseCA  *graph.Node
	Group0        *graph.Node
	Group11       *graph.Node
	Group12       *graph.Node
	Group13       *graph.Node
	Group14       *graph.Node
	Group15       *graph.Node
	Group21       *graph.Node
	Group22       *graph.Node
	Group23       *graph.Node
	Group24       *graph.Node
	Group25       *graph.Node
	Group31       *graph.Node
	Group32       *graph.Node
	Group33       *graph.Node
	Group34       *graph.Node
	Group35       *graph.Node
	Group41       *graph.Node
	Group42       *graph.Node
	Group43       *graph.Node
	Group44       *graph.Node
	Group45       *graph.Node
	Group51       *graph.Node
	Group52       *graph.Node
	Group53       *graph.Node
	Group54       *graph.Node
	Group55       *graph.Node
	NTAuthStore   *graph.Node
	RootCA        *graph.Node
}

func (s *ESC4Template2) Setup(graphTestContext *GraphTestContext) {
	domainSid := RandomDomainSID()
	s.CertTemplate1 = graphTestContext.NewActiveDirectoryCertTemplate("CertTemplate1", domainSid, CertTemplateData{
		ApplicationPolicies:     []string{},
		AuthenticationEnabled:   false,
		AuthorizedSignatures:    0,
		EKUS:                    []string{},
		EnrolleeSuppliesSubject: false,
		NoSecurityExtension:     false,
		RequiresManagerApproval: true,
		SchemaVersion:           1,
		SubjectAltRequireSPN:    false,
		SubjectAltRequireUPN:    false,
	})
	s.CertTemplate2 = graphTestContext.NewActiveDirectoryCertTemplate("CertTemplate2", domainSid, CertTemplateData{
		ApplicationPolicies:     []string{},
		AuthenticationEnabled:   true,
		AuthorizedSignatures:    0,
		EKUS:                    []string{},
		EnrolleeSuppliesSubject: false,
		NoSecurityExtension:     false,
		RequiresManagerApproval: true,
		SchemaVersion:           1,
		SubjectAltRequireSPN:    false,
		SubjectAltRequireUPN:    false,
	})
	s.CertTemplate3 = graphTestContext.NewActiveDirectoryCertTemplate("CertTemplate3", domainSid, CertTemplateData{
		ApplicationPolicies:     []string{},
		AuthenticationEnabled:   true,
		AuthorizedSignatures:    0,
		EKUS:                    []string{},
		EnrolleeSuppliesSubject: false,
		NoSecurityExtension:     false,
		RequiresManagerApproval: false,
		SchemaVersion:           1,
		SubjectAltRequireSPN:    false,
		SubjectAltRequireUPN:    false,
	})
	s.CertTemplate4 = graphTestContext.NewActiveDirectoryCertTemplate("CertTemplate4", domainSid, CertTemplateData{
		ApplicationPolicies:     []string{},
		AuthenticationEnabled:   true,
		AuthorizedSignatures:    0,
		EKUS:                    []string{},
		EnrolleeSuppliesSubject: true,
		NoSecurityExtension:     false,
		RequiresManagerApproval: true,
		SchemaVersion:           1,
		SubjectAltRequireSPN:    false,
		SubjectAltRequireUPN:    false,
	})
	s.CertTemplate5 = graphTestContext.NewActiveDirectoryCertTemplate("CertTemplate5", domainSid, CertTemplateData{
		ApplicationPolicies:     []string{},
		AuthenticationEnabled:   true,
		AuthorizedSignatures:    0,
		EKUS:                    []string{},
		EnrolleeSuppliesSubject: true,
		NoSecurityExtension:     false,
		RequiresManagerApproval: false,
		SchemaVersion:           1,
		SubjectAltRequireSPN:    false,
		SubjectAltRequireUPN:    false,
	})
	s.Domain = graphTestContext.NewActiveDirectoryDomain("Domain", domainSid, false, true)
	s.EnterpriseCA = graphTestContext.NewActiveDirectoryEnterpriseCA("EnterpriseCA", domainSid)
	s.Group0 = graphTestContext.NewActiveDirectoryGroup("Group0", domainSid)
	s.Group11 = graphTestContext.NewActiveDirectoryGroup("Group11", domainSid)
	s.Group12 = graphTestContext.NewActiveDirectoryGroup("Group12", domainSid)
	s.Group13 = graphTestContext.NewActiveDirectoryGroup("Group13", domainSid)
	s.Group14 = graphTestContext.NewActiveDirectoryGroup("Group14", domainSid)
	s.Group15 = graphTestContext.NewActiveDirectoryGroup("Group15", domainSid)
	s.Group21 = graphTestContext.NewActiveDirectoryGroup("Group21", domainSid)
	s.Group22 = graphTestContext.NewActiveDirectoryGroup("Group22", domainSid)
	s.Group23 = graphTestContext.NewActiveDirectoryGroup("Group23", domainSid)
	s.Group24 = graphTestContext.NewActiveDirectoryGroup("Group24", domainSid)
	s.Group25 = graphTestContext.NewActiveDirectoryGroup("Group25", domainSid)
	s.Group31 = graphTestContext.NewActiveDirectoryGroup("Group31", domainSid)
	s.Group32 = graphTestContext.NewActiveDirectoryGroup("Group32", domainSid)
	s.Group33 = graphTestContext.NewActiveDirectoryGroup("Group33", domainSid)
	s.Group34 = graphTestContext.NewActiveDirectoryGroup("Group34", domainSid)
	s.Group35 = graphTestContext.NewActiveDirectoryGroup("Group35", domainSid)
	s.Group41 = graphTestContext.NewActiveDirectoryGroup("Group41", domainSid)
	s.Group42 = graphTestContext.NewActiveDirectoryGroup("Group42", domainSid)
	s.Group43 = graphTestContext.NewActiveDirectoryGroup("Group43", domainSid)
	s.Group44 = graphTestContext.NewActiveDirectoryGroup("Group44", domainSid)
	s.Group45 = graphTestContext.NewActiveDirectoryGroup("Group45", domainSid)
	s.Group51 = graphTestContext.NewActiveDirectoryGroup("Group51", domainSid)
	s.Group52 = graphTestContext.NewActiveDirectoryGroup("Group52", domainSid)
	s.Group53 = graphTestContext.NewActiveDirectoryGroup("Group53", domainSid)
	s.Group54 = graphTestContext.NewActiveDirectoryGroup("Group54", domainSid)
	s.Group55 = graphTestContext.NewActiveDirectoryGroup("Group55", domainSid)
	s.NTAuthStore = graphTestContext.NewActiveDirectoryNTAuthStore("NTAuthStore", domainSid)
	s.RootCA = graphTestContext.NewActiveDirectoryRootCA("RootCA", domainSid)
	graphTestContext.NewRelationship(s.RootCA, s.Domain, ad.RootCAFor)
	graphTestContext.NewRelationship(s.EnterpriseCA, s.RootCA, ad.IssuedSignedBy)
	graphTestContext.NewRelationship(s.EnterpriseCA, s.NTAuthStore, ad.TrustedForNTAuth)
	graphTestContext.NewRelationship(s.Group0, s.EnterpriseCA, ad.Enroll)
	graphTestContext.NewRelationship(s.CertTemplate1, s.EnterpriseCA, ad.PublishedTo)
	graphTestContext.NewRelationship(s.Group11, s.CertTemplate1, ad.GenericAll)
	graphTestContext.NewRelationship(s.Group11, s.Group0, ad.MemberOf)
	graphTestContext.NewRelationship(s.Group12, s.CertTemplate1, ad.Enroll)
	graphTestContext.NewRelationship(s.Group12, s.Group0, ad.MemberOf)
	graphTestContext.NewRelationship(s.Group13, s.CertTemplate1, ad.Enroll)
	graphTestContext.NewRelationship(s.Group13, s.Group0, ad.MemberOf)
	graphTestContext.NewRelationship(s.Group12, s.CertTemplate1, ad.GenericWrite)
	graphTestContext.NewRelationship(s.Group13, s.CertTemplate1, ad.WritePKINameFlag)
	graphTestContext.NewRelationship(s.Group14, s.CertTemplate1, ad.Enroll)
	graphTestContext.NewRelationship(s.Group14, s.Group0, ad.MemberOf)
	graphTestContext.NewRelationship(s.Group14, s.CertTemplate1, ad.WritePKIEnrollmentFlag)
	graphTestContext.NewRelationship(s.NTAuthStore, s.Domain, ad.NTAuthStoreFor)
	graphTestContext.NewRelationship(s.Group15, s.CertTemplate1, ad.Enroll)
	graphTestContext.NewRelationship(s.Group15, s.Group0, ad.MemberOf)
	graphTestContext.NewRelationship(s.Group15, s.CertTemplate1, ad.WritePKIEnrollmentFlag)
	graphTestContext.NewRelationship(s.Group15, s.CertTemplate1, ad.WritePKINameFlag)
	graphTestContext.NewRelationship(s.CertTemplate2, s.EnterpriseCA, ad.PublishedTo)
	graphTestContext.NewRelationship(s.Group21, s.CertTemplate2, ad.GenericAll)
	graphTestContext.NewRelationship(s.Group21, s.Group0, ad.MemberOf)
	graphTestContext.NewRelationship(s.Group22, s.CertTemplate2, ad.Enroll)
	graphTestContext.NewRelationship(s.Group22, s.Group0, ad.MemberOf)
	graphTestContext.NewRelationship(s.Group23, s.CertTemplate2, ad.Enroll)
	graphTestContext.NewRelationship(s.Group23, s.Group0, ad.MemberOf)
	graphTestContext.NewRelationship(s.Group22, s.CertTemplate2, ad.GenericWrite)
	graphTestContext.NewRelationship(s.Group23, s.CertTemplate2, ad.WritePKINameFlag)
	graphTestContext.NewRelationship(s.Group24, s.CertTemplate2, ad.Enroll)
	graphTestContext.NewRelationship(s.Group24, s.Group0, ad.MemberOf)
	graphTestContext.NewRelationship(s.Group24, s.CertTemplate2, ad.WritePKIEnrollmentFlag)
	graphTestContext.NewRelationship(s.Group25, s.CertTemplate2, ad.Enroll)
	graphTestContext.NewRelationship(s.Group25, s.Group0, ad.MemberOf)
	graphTestContext.NewRelationship(s.Group25, s.CertTemplate2, ad.WritePKIEnrollmentFlag)
	graphTestContext.NewRelationship(s.Group25, s.CertTemplate2, ad.WritePKINameFlag)
	graphTestContext.NewRelationship(s.CertTemplate3, s.EnterpriseCA, ad.PublishedTo)
	graphTestContext.NewRelationship(s.Group31, s.CertTemplate3, ad.GenericAll)
	graphTestContext.NewRelationship(s.Group31, s.Group0, ad.MemberOf)
	graphTestContext.NewRelationship(s.Group32, s.CertTemplate3, ad.Enroll)
	graphTestContext.NewRelationship(s.Group32, s.Group0, ad.MemberOf)
	graphTestContext.NewRelationship(s.Group33, s.CertTemplate3, ad.Enroll)
	graphTestContext.NewRelationship(s.Group33, s.Group0, ad.MemberOf)
	graphTestContext.NewRelationship(s.Group32, s.CertTemplate3, ad.GenericWrite)
	graphTestContext.NewRelationship(s.Group33, s.CertTemplate3, ad.WritePKINameFlag)
	graphTestContext.NewRelationship(s.Group34, s.CertTemplate3, ad.Enroll)
	graphTestContext.NewRelationship(s.Group34, s.Group0, ad.MemberOf)
	graphTestContext.NewRelationship(s.Group34, s.CertTemplate3, ad.WritePKIEnrollmentFlag)
	graphTestContext.NewRelationship(s.Group35, s.CertTemplate3, ad.Enroll)
	graphTestContext.NewRelationship(s.Group35, s.Group0, ad.MemberOf)
	graphTestContext.NewRelationship(s.Group35, s.CertTemplate3, ad.WritePKIEnrollmentFlag)
	graphTestContext.NewRelationship(s.Group35, s.CertTemplate3, ad.WritePKINameFlag)
	graphTestContext.NewRelationship(s.CertTemplate4, s.EnterpriseCA, ad.PublishedTo)
	graphTestContext.NewRelationship(s.Group41, s.CertTemplate4, ad.GenericAll)
	graphTestContext.NewRelationship(s.Group41, s.Group0, ad.MemberOf)
	graphTestContext.NewRelationship(s.Group42, s.CertTemplate4, ad.Enroll)
	graphTestContext.NewRelationship(s.Group42, s.Group0, ad.MemberOf)
	graphTestContext.NewRelationship(s.Group43, s.CertTemplate4, ad.Enroll)
	graphTestContext.NewRelationship(s.Group43, s.Group0, ad.MemberOf)
	graphTestContext.NewRelationship(s.Group42, s.CertTemplate4, ad.GenericWrite)
	graphTestContext.NewRelationship(s.Group43, s.CertTemplate4, ad.WritePKINameFlag)
	graphTestContext.NewRelationship(s.Group44, s.CertTemplate4, ad.Enroll)
	graphTestContext.NewRelationship(s.Group44, s.Group0, ad.MemberOf)
	graphTestContext.NewRelationship(s.Group44, s.CertTemplate4, ad.WritePKIEnrollmentFlag)
	graphTestContext.NewRelationship(s.Group45, s.CertTemplate4, ad.Enroll)
	graphTestContext.NewRelationship(s.Group45, s.Group0, ad.MemberOf)
	graphTestContext.NewRelationship(s.Group45, s.CertTemplate4, ad.WritePKIEnrollmentFlag)
	graphTestContext.NewRelationship(s.Group45, s.CertTemplate4, ad.WritePKINameFlag)
	graphTestContext.NewRelationship(s.CertTemplate5, s.EnterpriseCA, ad.PublishedTo)
	graphTestContext.NewRelationship(s.Group51, s.CertTemplate5, ad.GenericAll)
	graphTestContext.NewRelationship(s.Group51, s.Group0, ad.MemberOf)
	graphTestContext.NewRelationship(s.Group52, s.CertTemplate5, ad.Enroll)
	graphTestContext.NewRelationship(s.Group52, s.Group0, ad.MemberOf)
	graphTestContext.NewRelationship(s.Group53, s.CertTemplate5, ad.Enroll)
	graphTestContext.NewRelationship(s.Group53, s.Group0, ad.MemberOf)
	graphTestContext.NewRelationship(s.Group52, s.CertTemplate5, ad.GenericWrite)
	graphTestContext.NewRelationship(s.Group53, s.CertTemplate5, ad.WritePKINameFlag)
	graphTestContext.NewRelationship(s.Group54, s.CertTemplate5, ad.Enroll)
	graphTestContext.NewRelationship(s.Group54, s.Group0, ad.MemberOf)
	graphTestContext.NewRelationship(s.Group54, s.CertTemplate5, ad.WritePKIEnrollmentFlag)
	graphTestContext.NewRelationship(s.Group55, s.CertTemplate5, ad.Enroll)
	graphTestContext.NewRelationship(s.Group55, s.Group0, ad.MemberOf)
	graphTestContext.NewRelationship(s.Group55, s.CertTemplate5, ad.WritePKIEnrollmentFlag)
	graphTestContext.NewRelationship(s.Group55, s.CertTemplate5, ad.WritePKINameFlag)
}

type ESC4Template3 struct {
	CertTemplate1 *graph.Node
	Domain        *graph.Node
	EnterpriseCA  *graph.Node
	Group0        *graph.Node
	Group11       *graph.Node
	Group12       *graph.Node
	Group13       *graph.Node
	Group14       *graph.Node
	Group15       *graph.Node
	Group16       *graph.Node
	Group17       *graph.Node
	Group18       *graph.Node
	Group19       *graph.Node
	NTAuthStore   *graph.Node
	RootCA        *graph.Node
}

func (s *ESC4Template3) Setup(graphTestContext *GraphTestContext) {
	domainSid := RandomDomainSID()
	s.CertTemplate1 = graphTestContext.NewActiveDirectoryCertTemplate("CertTemplate1", domainSid, CertTemplateData{
		ApplicationPolicies:     []string{},
		AuthenticationEnabled:   true,
		AuthorizedSignatures:    1,
		EKUS:                    []string{},
		EnrolleeSuppliesSubject: true,
		NoSecurityExtension:     false,
		RequiresManagerApproval: false,
		SchemaVersion:           1,
		SubjectAltRequireSPN:    false,
		SubjectAltRequireUPN:    false,
	})
	s.Domain = graphTestContext.NewActiveDirectoryDomain("Domain", domainSid, false, true)
	s.EnterpriseCA = graphTestContext.NewActiveDirectoryEnterpriseCA("EnterpriseCA", domainSid)
	s.Group0 = graphTestContext.NewActiveDirectoryGroup("Group0", domainSid)
	s.Group11 = graphTestContext.NewActiveDirectoryGroup("Group11", domainSid)
	s.Group12 = graphTestContext.NewActiveDirectoryGroup("Group12", domainSid)
	s.Group13 = graphTestContext.NewActiveDirectoryGroup("Group13", domainSid)
	s.Group14 = graphTestContext.NewActiveDirectoryGroup("Group14", domainSid)
	s.Group15 = graphTestContext.NewActiveDirectoryGroup("Group15", domainSid)
	s.Group16 = graphTestContext.NewActiveDirectoryGroup("Group16", domainSid)
	s.Group17 = graphTestContext.NewActiveDirectoryGroup("Group17", domainSid)
	s.Group18 = graphTestContext.NewActiveDirectoryGroup("Group18", domainSid)
	s.Group19 = graphTestContext.NewActiveDirectoryGroup("Group19", domainSid)
	s.NTAuthStore = graphTestContext.NewActiveDirectoryNTAuthStore("NTAuthStore", domainSid)
	s.RootCA = graphTestContext.NewActiveDirectoryRootCA("RootCA", domainSid)
	graphTestContext.NewRelationship(s.RootCA, s.Domain, ad.RootCAFor)
	graphTestContext.NewRelationship(s.EnterpriseCA, s.RootCA, ad.IssuedSignedBy)
	graphTestContext.NewRelationship(s.EnterpriseCA, s.NTAuthStore, ad.TrustedForNTAuth)
	graphTestContext.NewRelationship(s.Group0, s.EnterpriseCA, ad.Enroll)
	graphTestContext.NewRelationship(s.CertTemplate1, s.EnterpriseCA, ad.PublishedTo)
	graphTestContext.NewRelationship(s.Group11, s.CertTemplate1, ad.GenericAll)
	graphTestContext.NewRelationship(s.Group11, s.Group0, ad.MemberOf)
	graphTestContext.NewRelationship(s.Group12, s.Group0, ad.MemberOf)
	graphTestContext.NewRelationship(s.Group13, s.Group0, ad.MemberOf)
	graphTestContext.NewRelationship(s.Group12, s.CertTemplate1, ad.GenericWrite)
	graphTestContext.NewRelationship(s.Group13, s.CertTemplate1, ad.WritePKINameFlag)
	graphTestContext.NewRelationship(s.Group14, s.Group0, ad.MemberOf)
	graphTestContext.NewRelationship(s.Group14, s.CertTemplate1, ad.WritePKIEnrollmentFlag)
	graphTestContext.NewRelationship(s.NTAuthStore, s.Domain, ad.NTAuthStoreFor)
	graphTestContext.NewRelationship(s.Group15, s.CertTemplate1, ad.Enroll)
	graphTestContext.NewRelationship(s.Group15, s.Group0, ad.MemberOf)
	graphTestContext.NewRelationship(s.Group16, s.CertTemplate1, ad.AllExtendedRights)
	graphTestContext.NewRelationship(s.Group16, s.Group0, ad.MemberOf)
	graphTestContext.NewRelationship(s.Group18, s.CertTemplate1, ad.WriteOwner)
	graphTestContext.NewRelationship(s.Group18, s.Group0, ad.MemberOf)
	graphTestContext.NewRelationship(s.Group17, s.CertTemplate1, ad.Owns)
	graphTestContext.NewRelationship(s.Group17, s.Group0, ad.MemberOf)
	graphTestContext.NewRelationship(s.Group19, s.CertTemplate1, ad.WriteDACL)
	graphTestContext.NewRelationship(s.Group19, s.Group0, ad.MemberOf)
}

type ESC4Template4 struct {
	CertTemplate1 *graph.Node
	Computer1     *graph.Node
	Domain        *graph.Node
	EnterpriseCA  *graph.Node
	Group0        *graph.Node
	Group1        *graph.Node
	Group12       *graph.Node
	Group13       *graph.Node
	NTAuthStore   *graph.Node
	RootCA        *graph.Node
	User1         *graph.Node
}

func (s *ESC4Template4) Setup(graphTestContext *GraphTestContext) {
	domainSid := RandomDomainSID()
	s.CertTemplate1 = graphTestContext.NewActiveDirectoryCertTemplate("CertTemplate1", domainSid, CertTemplateData{
		ApplicationPolicies:     []string{},
		AuthenticationEnabled:   true,
		AuthorizedSignatures:    0,
		EKUS:                    []string{},
		EnrolleeSuppliesSubject: true,
		NoSecurityExtension:     false,
		RequiresManagerApproval: false,
		SchemaVersion:           1,
		SubjectAltRequireSPN:    false,
		SubjectAltRequireUPN:    false,
	})
	s.Computer1 = graphTestContext.NewActiveDirectoryComputer("Computer1", domainSid)
	s.Domain = graphTestContext.NewActiveDirectoryDomain("Domain", domainSid, false, true)
	s.EnterpriseCA = graphTestContext.NewActiveDirectoryEnterpriseCA("EnterpriseCA", domainSid)
	s.Group0 = graphTestContext.NewActiveDirectoryGroup("Group0", domainSid)
	s.Group1 = graphTestContext.NewActiveDirectoryGroup("Group1", domainSid)
	s.Group12 = graphTestContext.NewActiveDirectoryGroup("Group12", domainSid)
	s.Group13 = graphTestContext.NewActiveDirectoryGroup("Group13", domainSid)
	s.NTAuthStore = graphTestContext.NewActiveDirectoryNTAuthStore("NTAuthStore", domainSid)
	s.RootCA = graphTestContext.NewActiveDirectoryRootCA("RootCA", domainSid)
	s.User1 = graphTestContext.NewActiveDirectoryUser("User1", domainSid)
	graphTestContext.NewRelationship(s.RootCA, s.Domain, ad.RootCAFor)
	graphTestContext.NewRelationship(s.EnterpriseCA, s.RootCA, ad.IssuedSignedBy)
	graphTestContext.NewRelationship(s.EnterpriseCA, s.NTAuthStore, ad.TrustedForNTAuth)
	graphTestContext.NewRelationship(s.Group0, s.EnterpriseCA, ad.Enroll)
	graphTestContext.NewRelationship(s.NTAuthStore, s.Domain, ad.NTAuthStoreFor)
	graphTestContext.NewRelationship(s.CertTemplate1, s.EnterpriseCA, ad.PublishedTo)
	graphTestContext.NewRelationship(s.Group1, s.CertTemplate1, ad.GenericAll)
	graphTestContext.NewRelationship(s.Group1, s.Group0, ad.MemberOf)
	graphTestContext.NewRelationship(s.Computer1, s.CertTemplate1, ad.AllExtendedRights)
	graphTestContext.NewRelationship(s.Computer1, s.Group0, ad.MemberOf)
	graphTestContext.NewRelationship(s.User1, s.CertTemplate1, ad.AllExtendedRights)
	graphTestContext.NewRelationship(s.User1, s.Group0, ad.MemberOf)
	graphTestContext.NewRelationship(s.Computer1, s.CertTemplate1, ad.GenericWrite)
	graphTestContext.NewRelationship(s.User1, s.CertTemplate1, ad.WritePKINameFlag)

	graphTestContext.NewRelationship(s.Group12, s.CertTemplate1, ad.AllExtendedRights)
	graphTestContext.NewRelationship(s.Group12, s.Group0, ad.MemberOf)
	graphTestContext.NewRelationship(s.Group12, s.CertTemplate1, ad.WritePKIEnrollmentFlag)

	graphTestContext.NewRelationship(s.Group13, s.CertTemplate1, ad.AllExtendedRights)
	graphTestContext.NewRelationship(s.Group13, s.Group0, ad.MemberOf)
	graphTestContext.NewRelationship(s.Group13, s.CertTemplate1, ad.WritePKIEnrollmentFlag)
	graphTestContext.NewRelationship(s.Group13, s.CertTemplate1, ad.WritePKINameFlag)
}

type ESC4ECA struct {
	CertTemplate1 *graph.Node
	CertTemplate2 *graph.Node
	CertTemplate3 *graph.Node
	CertTemplate4 *graph.Node
	CertTemplate5 *graph.Node
	CertTemplate6 *graph.Node
	CertTemplate7 *graph.Node
	Computer1     *graph.Node
	Computer2     *graph.Node
	Computer3     *graph.Node
	Computer4     *graph.Node
	Computer5     *graph.Node
	Computer6     *graph.Node
	Computer7     *graph.Node
	Domain        *graph.Node
	EnterpriseCA1 *graph.Node
	EnterpriseCA2 *graph.Node
	EnterpriseCA3 *graph.Node
	EnterpriseCA4 *graph.Node
	EnterpriseCA5 *graph.Node
	EnterpriseCA6 *graph.Node
	EnterpriseCA7 *graph.Node
	NTAuthStore1  *graph.Node
	NTAuthStore2  *graph.Node
	NTAuthStore3  *graph.Node
	NTAuthStore4  *graph.Node
	NTAuthStore5  *graph.Node
	NTAuthStore6  *graph.Node
	NTAuthStore7  *graph.Node
	RootCA1       *graph.Node
	RootCA2       *graph.Node
	RootCA3       *graph.Node
	RootCA4       *graph.Node
	RootCA5       *graph.Node
	RootCA6       *graph.Node
	RootCA7       *graph.Node
}

func (s *ESC4ECA) Setup(graphTestContext *GraphTestContext) {
	domainSid := RandomDomainSID()
	s.CertTemplate1 = graphTestContext.NewActiveDirectoryCertTemplate("CertTemplate1", domainSid, CertTemplateData{
		ApplicationPolicies:     []string{},
		AuthenticationEnabled:   true,
		AuthorizedSignatures:    0,
		EKUS:                    []string{},
		EnrolleeSuppliesSubject: false,
		NoSecurityExtension:     false,
		RequiresManagerApproval: false,
		SchemaVersion:           1,
		SubjectAltRequireSPN:    false,
		SubjectAltRequireUPN:    false,
	})
	s.CertTemplate2 = graphTestContext.NewActiveDirectoryCertTemplate("CertTemplate2", domainSid, CertTemplateData{
		ApplicationPolicies:     []string{},
		AuthenticationEnabled:   true,
		AuthorizedSignatures:    0,
		EKUS:                    []string{},
		EnrolleeSuppliesSubject: false,
		NoSecurityExtension:     false,
		RequiresManagerApproval: false,
		SchemaVersion:           1,
		SubjectAltRequireSPN:    false,
		SubjectAltRequireUPN:    false,
	})
	s.CertTemplate3 = graphTestContext.NewActiveDirectoryCertTemplate("CertTemplate3", domainSid, CertTemplateData{
		ApplicationPolicies:     []string{},
		AuthenticationEnabled:   true,
		AuthorizedSignatures:    0,
		EKUS:                    []string{},
		EnrolleeSuppliesSubject: false,
		NoSecurityExtension:     false,
		RequiresManagerApproval: false,
		SchemaVersion:           1,
		SubjectAltRequireSPN:    false,
		SubjectAltRequireUPN:    false,
	})
	s.CertTemplate4 = graphTestContext.NewActiveDirectoryCertTemplate("CertTemplate4", domainSid, CertTemplateData{
		ApplicationPolicies:     []string{},
		AuthenticationEnabled:   true,
		AuthorizedSignatures:    0,
		EKUS:                    []string{},
		EnrolleeSuppliesSubject: false,
		NoSecurityExtension:     false,
		RequiresManagerApproval: false,
		SchemaVersion:           1,
		SubjectAltRequireSPN:    false,
		SubjectAltRequireUPN:    false,
	})
	s.CertTemplate5 = graphTestContext.NewActiveDirectoryCertTemplate("CertTemplate5", domainSid, CertTemplateData{
		ApplicationPolicies:     []string{},
		AuthenticationEnabled:   true,
		AuthorizedSignatures:    0,
		EKUS:                    []string{},
		EnrolleeSuppliesSubject: false,
		NoSecurityExtension:     false,
		RequiresManagerApproval: false,
		SchemaVersion:           1,
		SubjectAltRequireSPN:    false,
		SubjectAltRequireUPN:    false,
	})
	s.CertTemplate6 = graphTestContext.NewActiveDirectoryCertTemplate("CertTemplate6", domainSid, CertTemplateData{
		ApplicationPolicies:     []string{},
		AuthenticationEnabled:   true,
		AuthorizedSignatures:    0,
		EKUS:                    []string{},
		EnrolleeSuppliesSubject: false,
		NoSecurityExtension:     false,
		RequiresManagerApproval: false,
		SchemaVersion:           1,
		SubjectAltRequireSPN:    false,
		SubjectAltRequireUPN:    false,
	})
	s.CertTemplate7 = graphTestContext.NewActiveDirectoryCertTemplate("CertTemplate7", domainSid, CertTemplateData{
		ApplicationPolicies:     []string{},
		AuthenticationEnabled:   true,
		AuthorizedSignatures:    0,
		EKUS:                    []string{},
		EnrolleeSuppliesSubject: false,
		NoSecurityExtension:     false,
		RequiresManagerApproval: false,
		SchemaVersion:           1,
		SubjectAltRequireSPN:    false,
		SubjectAltRequireUPN:    false,
	})
	s.Computer1 = graphTestContext.NewActiveDirectoryComputer("Computer1", domainSid)
	s.Computer2 = graphTestContext.NewActiveDirectoryComputer("Computer2", domainSid)
	s.Computer3 = graphTestContext.NewActiveDirectoryComputer("Computer3", domainSid)
	s.Computer4 = graphTestContext.NewActiveDirectoryComputer("Computer4", domainSid)
	s.Computer5 = graphTestContext.NewActiveDirectoryComputer("Computer5", domainSid)
	s.Computer6 = graphTestContext.NewActiveDirectoryComputer("Computer6", domainSid)
	s.Computer7 = graphTestContext.NewActiveDirectoryComputer("Computer7", domainSid)
	s.Domain = graphTestContext.NewActiveDirectoryDomain("Domain", domainSid, false, true)
	s.EnterpriseCA1 = graphTestContext.NewActiveDirectoryEnterpriseCA("EnterpriseCA1", domainSid)
	s.EnterpriseCA2 = graphTestContext.NewActiveDirectoryEnterpriseCA("EnterpriseCA2", domainSid)
	s.EnterpriseCA3 = graphTestContext.NewActiveDirectoryEnterpriseCA("EnterpriseCA3", domainSid)
	s.EnterpriseCA4 = graphTestContext.NewActiveDirectoryEnterpriseCA("EnterpriseCA4", domainSid)
	s.EnterpriseCA5 = graphTestContext.NewActiveDirectoryEnterpriseCA("EnterpriseCA5", domainSid)
	s.EnterpriseCA6 = graphTestContext.NewActiveDirectoryEnterpriseCA("EnterpriseCA6", domainSid)
	s.EnterpriseCA7 = graphTestContext.NewActiveDirectoryEnterpriseCA("EnterpriseCA7", domainSid)
	s.NTAuthStore1 = graphTestContext.NewActiveDirectoryNTAuthStore("NTAuthStore1", domainSid)
	s.NTAuthStore2 = graphTestContext.NewActiveDirectoryNTAuthStore("NTAuthStore2", domainSid)
	s.NTAuthStore3 = graphTestContext.NewActiveDirectoryNTAuthStore("NTAuthStore3", domainSid)
	s.NTAuthStore4 = graphTestContext.NewActiveDirectoryNTAuthStore("NTAuthStore4", domainSid)
	s.NTAuthStore5 = graphTestContext.NewActiveDirectoryNTAuthStore("NTAuthStore5", domainSid)
	s.NTAuthStore6 = graphTestContext.NewActiveDirectoryNTAuthStore("NTAuthStore6", domainSid)
	s.NTAuthStore7 = graphTestContext.NewActiveDirectoryNTAuthStore("NTAuthStore7", domainSid)
	s.RootCA1 = graphTestContext.NewActiveDirectoryRootCA("RootCA1", domainSid)
	s.RootCA2 = graphTestContext.NewActiveDirectoryRootCA("RootCA2", domainSid)
	s.RootCA3 = graphTestContext.NewActiveDirectoryRootCA("RootCA3", domainSid)
	s.RootCA4 = graphTestContext.NewActiveDirectoryRootCA("RootCA4", domainSid)
	s.RootCA5 = graphTestContext.NewActiveDirectoryRootCA("RootCA5", domainSid)
	s.RootCA6 = graphTestContext.NewActiveDirectoryRootCA("RootCA6", domainSid)
	s.RootCA7 = graphTestContext.NewActiveDirectoryRootCA("RootCA7", domainSid)
	graphTestContext.NewRelationship(s.RootCA1, s.Domain, ad.RootCAFor)
	graphTestContext.NewRelationship(s.NTAuthStore1, s.Domain, ad.NTAuthStoreFor)
	graphTestContext.NewRelationship(s.CertTemplate1, s.EnterpriseCA1, ad.PublishedTo)
	graphTestContext.NewRelationship(s.EnterpriseCA1, s.RootCA1, ad.IssuedSignedBy)
	graphTestContext.NewRelationship(s.EnterpriseCA1, s.NTAuthStore1, ad.TrustedForNTAuth)
	graphTestContext.NewRelationship(s.Computer1, s.EnterpriseCA1, ad.Enroll)
	graphTestContext.NewRelationship(s.Computer1, s.CertTemplate1, ad.GenericAll)
	graphTestContext.NewRelationship(s.RootCA2, s.Domain, ad.RootCAFor)
	graphTestContext.NewRelationship(s.NTAuthStore2, s.Domain, ad.NTAuthStoreFor)
	graphTestContext.NewRelationship(s.CertTemplate2, s.EnterpriseCA2, ad.PublishedTo)
	graphTestContext.NewRelationship(s.EnterpriseCA2, s.RootCA2, ad.IssuedSignedBy)
	graphTestContext.NewRelationship(s.EnterpriseCA2, s.NTAuthStore2, ad.TrustedForNTAuth)
	graphTestContext.NewRelationship(s.Computer2, s.CertTemplate2, ad.GenericAll)
	graphTestContext.NewRelationship(s.RootCA3, s.Domain, ad.RootCAFor)
	graphTestContext.NewRelationship(s.NTAuthStore3, s.Domain, ad.NTAuthStoreFor)
	graphTestContext.NewRelationship(s.EnterpriseCA3, s.RootCA3, ad.IssuedSignedBy)
	graphTestContext.NewRelationship(s.EnterpriseCA3, s.NTAuthStore3, ad.TrustedForNTAuth)
	graphTestContext.NewRelationship(s.Computer3, s.EnterpriseCA3, ad.Enroll)
	graphTestContext.NewRelationship(s.Computer3, s.CertTemplate3, ad.GenericAll)
	graphTestContext.NewRelationship(s.RootCA4, s.Domain, ad.RootCAFor)
	graphTestContext.NewRelationship(s.NTAuthStore4, s.Domain, ad.NTAuthStoreFor)
	graphTestContext.NewRelationship(s.CertTemplate4, s.EnterpriseCA4, ad.PublishedTo)
	graphTestContext.NewRelationship(s.EnterpriseCA4, s.NTAuthStore4, ad.TrustedForNTAuth)
	graphTestContext.NewRelationship(s.Computer4, s.EnterpriseCA4, ad.Enroll)
	graphTestContext.NewRelationship(s.Computer4, s.CertTemplate4, ad.GenericAll)
	graphTestContext.NewRelationship(s.RootCA5, s.Domain, ad.RootCAFor)
	graphTestContext.NewRelationship(s.NTAuthStore5, s.Domain, ad.NTAuthStoreFor)
	graphTestContext.NewRelationship(s.CertTemplate5, s.EnterpriseCA5, ad.PublishedTo)
	graphTestContext.NewRelationship(s.EnterpriseCA5, s.RootCA5, ad.IssuedSignedBy)
	graphTestContext.NewRelationship(s.Computer5, s.EnterpriseCA5, ad.Enroll)
	graphTestContext.NewRelationship(s.Computer5, s.CertTemplate5, ad.GenericAll)
	graphTestContext.NewRelationship(s.NTAuthStore6, s.Domain, ad.NTAuthStoreFor)
	graphTestContext.NewRelationship(s.CertTemplate6, s.EnterpriseCA6, ad.PublishedTo)
	graphTestContext.NewRelationship(s.EnterpriseCA6, s.RootCA6, ad.IssuedSignedBy)
	graphTestContext.NewRelationship(s.EnterpriseCA6, s.NTAuthStore6, ad.TrustedForNTAuth)
	graphTestContext.NewRelationship(s.Computer6, s.EnterpriseCA6, ad.Enroll)
	graphTestContext.NewRelationship(s.Computer6, s.CertTemplate6, ad.GenericAll)
	graphTestContext.NewRelationship(s.RootCA7, s.Domain, ad.RootCAFor)
	graphTestContext.NewRelationship(s.CertTemplate7, s.EnterpriseCA7, ad.PublishedTo)
	graphTestContext.NewRelationship(s.EnterpriseCA7, s.RootCA7, ad.IssuedSignedBy)
	graphTestContext.NewRelationship(s.EnterpriseCA7, s.NTAuthStore7, ad.TrustedForNTAuth)
	graphTestContext.NewRelationship(s.Computer7, s.EnterpriseCA7, ad.Enroll)
	graphTestContext.NewRelationship(s.Computer7, s.CertTemplate7, ad.GenericAll)
}

<<<<<<< HEAD
// Use this alias to set our custom test property in the harness
type Property string

func (p Property) String() string {
	return string(p)
}

type DBMigrateHarness struct {
	Group1      *graph.Node
	Computer1   *graph.Node
	User1       *graph.Node
	GenericAll1 *graph.Relationship
	HasSession1 *graph.Relationship
	MemberOf1   *graph.Relationship
	TestID      Property
}

func (s *DBMigrateHarness) Setup(graphTestContext *GraphTestContext) {
	sid := RandomDomainSID()
	s.TestID = "testing_id"

	s.Group1 = graphTestContext.NewActiveDirectoryGroup("Group1", sid)
	s.Computer1 = graphTestContext.NewActiveDirectoryComputer("Computer1", sid)
	s.User1 = graphTestContext.NewActiveDirectoryUser("User1", sid, false)
	s.Group1.Properties.Set(s.TestID.String(), RandomObjectID(graphTestContext.testCtx))
	s.Computer1.Properties.Set(s.TestID.String(), RandomObjectID(graphTestContext.testCtx))
	s.User1.Properties.Set(s.TestID.String(), RandomObjectID(graphTestContext.testCtx))
	// Log our property values next
	graphTestContext.UpdateNode(s.Group1)
	graphTestContext.UpdateNode(s.Computer1)
	graphTestContext.UpdateNode(s.User1)

	s.GenericAll1 = graphTestContext.NewRelationship(s.Group1, s.Computer1, ad.GenericAll, graph.AsProperties(graph.PropertyMap{
		s.TestID: RandomObjectID(graphTestContext.testCtx),
	}))
	s.HasSession1 = graphTestContext.NewRelationship(s.Computer1, s.User1, ad.HasSession, graph.AsProperties(graph.PropertyMap{
		s.TestID: RandomObjectID(graphTestContext.testCtx),
	}))
	s.MemberOf1 = graphTestContext.NewRelationship(s.User1, s.Group1, ad.MemberOf, graph.AsProperties(graph.PropertyMap{
		s.TestID: RandomObjectID(graphTestContext.testCtx),
	}))
=======
type ESC13Harness1 struct {
	CertTemplate1  *graph.Node
	CertTemplate2  *graph.Node
	CertTemplate3  *graph.Node
	CertTemplate4  *graph.Node
	CertTemplate5  *graph.Node
	Domain         *graph.Node
	EnterpriseCA   *graph.Node
	Group0         *graph.Node
	Group1         *graph.Node
	Group2         *graph.Node
	Group3         *graph.Node
	Group4         *graph.Node
	Group5         *graph.Node
	Group6         *graph.Node
	IssuancePolicy *graph.Node
	NTAuthStore    *graph.Node
	RootCA         *graph.Node
}

func (s *ESC13Harness1) Setup(graphTestContext *GraphTestContext) {
	domainSid := RandomDomainSID()
	s.CertTemplate1 = graphTestContext.NewActiveDirectoryCertTemplate("CertTemplate1", domainSid, CertTemplateData{
		ApplicationPolicies:     []string{},
		AuthenticationEnabled:   true,
		AuthorizedSignatures:    0,
		EKUS:                    []string{},
		EnrolleeSuppliesSubject: false,
		NoSecurityExtension:     false,
		RequiresManagerApproval: false,
		SchemaVersion:           2,
		SubjectAltRequireEmail:  false,
		SubjectAltRequireSPN:    false,
		SubjectAltRequireUPN:    false,
	})
	s.CertTemplate2 = graphTestContext.NewActiveDirectoryCertTemplate("CertTemplate2", domainSid, CertTemplateData{
		ApplicationPolicies:     []string{},
		AuthenticationEnabled:   true,
		AuthorizedSignatures:    0,
		EKUS:                    []string{},
		EnrolleeSuppliesSubject: false,
		NoSecurityExtension:     false,
		RequiresManagerApproval: false,
		SchemaVersion:           1,
		SubjectAltRequireEmail:  false,
		SubjectAltRequireSPN:    false,
		SubjectAltRequireUPN:    false,
	})
	s.CertTemplate3 = graphTestContext.NewActiveDirectoryCertTemplate("CertTemplate3", domainSid, CertTemplateData{
		ApplicationPolicies:     []string{},
		AuthenticationEnabled:   true,
		AuthorizedSignatures:    1,
		EKUS:                    []string{},
		EnrolleeSuppliesSubject: false,
		NoSecurityExtension:     false,
		RequiresManagerApproval: false,
		SchemaVersion:           2,
		SubjectAltRequireEmail:  false,
		SubjectAltRequireSPN:    false,
		SubjectAltRequireUPN:    false,
	})
	s.CertTemplate4 = graphTestContext.NewActiveDirectoryCertTemplate("CertTemplate4", domainSid, CertTemplateData{
		ApplicationPolicies:     []string{},
		AuthenticationEnabled:   true,
		AuthorizedSignatures:    0,
		EKUS:                    []string{},
		EnrolleeSuppliesSubject: false,
		NoSecurityExtension:     false,
		RequiresManagerApproval: true,
		SchemaVersion:           1,
		SubjectAltRequireEmail:  false,
		SubjectAltRequireSPN:    false,
		SubjectAltRequireUPN:    false,
	})
	s.CertTemplate5 = graphTestContext.NewActiveDirectoryCertTemplate("CertTemplate5", domainSid, CertTemplateData{
		ApplicationPolicies:     []string{},
		AuthenticationEnabled:   false,
		AuthorizedSignatures:    0,
		EKUS:                    []string{},
		EnrolleeSuppliesSubject: false,
		NoSecurityExtension:     false,
		RequiresManagerApproval: false,
		SchemaVersion:           1,
		SubjectAltRequireEmail:  false,
		SubjectAltRequireSPN:    false,
		SubjectAltRequireUPN:    false,
	})
	s.Domain = graphTestContext.NewActiveDirectoryDomain("Domain", domainSid, false, true)
	s.EnterpriseCA = graphTestContext.NewActiveDirectoryEnterpriseCA("EnterpriseCA", domainSid)
	s.Group0 = graphTestContext.NewActiveDirectoryGroup("Group0", domainSid)
	s.Group1 = graphTestContext.NewActiveDirectoryGroup("Group1", domainSid)
	s.Group2 = graphTestContext.NewActiveDirectoryGroup("Group2", domainSid)
	s.Group3 = graphTestContext.NewActiveDirectoryGroup("Group3", domainSid)
	s.Group4 = graphTestContext.NewActiveDirectoryGroup("Group4", domainSid)
	s.Group5 = graphTestContext.NewActiveDirectoryGroup("Group5", domainSid)
	s.Group6 = graphTestContext.NewActiveDirectoryGroup("Group6", domainSid)
	s.IssuancePolicy = graphTestContext.NewActiveDirectoryIssuancePolicy("IssuancePolicy", domainSid, "")
	s.NTAuthStore = graphTestContext.NewActiveDirectoryNTAuthStore("NTAuthStore", domainSid)
	s.RootCA = graphTestContext.NewActiveDirectoryRootCA("RootCA", domainSid)
	graphTestContext.NewRelationship(s.CertTemplate2, s.EnterpriseCA, ad.PublishedTo)
	graphTestContext.NewRelationship(s.RootCA, s.Domain, ad.RootCAFor)
	graphTestContext.NewRelationship(s.EnterpriseCA, s.RootCA, ad.IssuedSignedBy)
	graphTestContext.NewRelationship(s.NTAuthStore, s.Domain, ad.NTAuthStoreFor)
	graphTestContext.NewRelationship(s.EnterpriseCA, s.NTAuthStore, ad.TrustedForNTAuth)
	graphTestContext.NewRelationship(s.Group3, s.CertTemplate3, ad.Enroll)
	graphTestContext.NewRelationship(s.CertTemplate3, s.EnterpriseCA, ad.PublishedTo)
	graphTestContext.NewRelationship(s.CertTemplate4, s.EnterpriseCA, ad.PublishedTo)
	graphTestContext.NewRelationship(s.Group4, s.CertTemplate4, ad.Enroll)
	graphTestContext.NewRelationship(s.Group2, s.CertTemplate2, ad.Enroll)
	graphTestContext.NewRelationship(s.Group0, s.EnterpriseCA, ad.Enroll)
	graphTestContext.NewRelationship(s.Group2, s.Group0, ad.MemberOf)
	graphTestContext.NewRelationship(s.Group3, s.Group0, ad.MemberOf)
	graphTestContext.NewRelationship(s.Group4, s.Group0, ad.MemberOf)
	graphTestContext.NewRelationship(s.CertTemplate5, s.EnterpriseCA, ad.PublishedTo)
	graphTestContext.NewRelationship(s.Group5, s.CertTemplate5, ad.Enroll)
	graphTestContext.NewRelationship(s.Group5, s.Group0, ad.MemberOf)
	graphTestContext.NewRelationship(s.CertTemplate1, s.EnterpriseCA, ad.PublishedTo)
	graphTestContext.NewRelationship(s.Group1, s.CertTemplate1, ad.Enroll)
	graphTestContext.NewRelationship(s.Group1, s.Group0, ad.MemberOf)
	graphTestContext.NewRelationship(s.CertTemplate2, s.IssuancePolicy, ad.ExtendedByPolicy)
	graphTestContext.NewRelationship(s.IssuancePolicy, s.Group6, ad.OIDGroupLink)
	graphTestContext.NewRelationship(s.CertTemplate1, s.IssuancePolicy, ad.ExtendedByPolicy)
	graphTestContext.NewRelationship(s.CertTemplate3, s.IssuancePolicy, ad.ExtendedByPolicy)
	graphTestContext.NewRelationship(s.CertTemplate4, s.IssuancePolicy, ad.ExtendedByPolicy)
	graphTestContext.NewRelationship(s.CertTemplate5, s.IssuancePolicy, ad.ExtendedByPolicy)
	graphTestContext.NewRelationship(s.Domain, s.Group6, ad.Contains)
}

type ESC13Harness2 struct {
	CertTemplate1  *graph.Node
	CertTemplate2  *graph.Node
	CertTemplate3  *graph.Node
	Computer1      *graph.Node
	Computer2      *graph.Node
	Computer3      *graph.Node
	Domain         *graph.Node
	EnterpriseCA   *graph.Node
	Group0         *graph.Node
	Group1         *graph.Node
	Group2         *graph.Node
	Group3         *graph.Node
	Group4         *graph.Node
	IssuancePolicy *graph.Node
	NTAuthStore    *graph.Node
	RootCA         *graph.Node
	User1          *graph.Node
	User2          *graph.Node
	User3          *graph.Node
	OU             *graph.Node
}

func (s *ESC13Harness2) Setup(graphTestContext *GraphTestContext) {
	domainSid := RandomDomainSID()
	s.CertTemplate1 = graphTestContext.NewActiveDirectoryCertTemplate("CertTemplate1", domainSid, CertTemplateData{
		ApplicationPolicies:        []string{},
		AuthenticationEnabled:      true,
		AuthorizedSignatures:       0,
		EKUS:                       []string{},
		EnrolleeSuppliesSubject:    false,
		NoSecurityExtension:        false,
		RequiresManagerApproval:    false,
		SchemaVersion:              1,
		SubjectAltRequireDNS:       false,
		SubjectAltRequireDomainDNS: false,
		SubjectAltRequireEmail:     false,
		SubjectAltRequireSPN:       false,
		SubjectAltRequireUPN:       false,
	})
	s.CertTemplate2 = graphTestContext.NewActiveDirectoryCertTemplate("CertTemplate2", domainSid, CertTemplateData{
		ApplicationPolicies:        []string{},
		AuthenticationEnabled:      true,
		AuthorizedSignatures:       0,
		EKUS:                       []string{},
		EnrolleeSuppliesSubject:    false,
		NoSecurityExtension:        false,
		RequiresManagerApproval:    false,
		SchemaVersion:              1,
		SubjectAltRequireDNS:       true,
		SubjectAltRequireDomainDNS: false,
		SubjectAltRequireEmail:     false,
		SubjectAltRequireSPN:       false,
		SubjectAltRequireUPN:       false,
	})
	s.CertTemplate3 = graphTestContext.NewActiveDirectoryCertTemplate("CertTemplate3", domainSid, CertTemplateData{
		ApplicationPolicies:        []string{},
		AuthenticationEnabled:      true,
		AuthorizedSignatures:       0,
		EKUS:                       []string{},
		EnrolleeSuppliesSubject:    false,
		NoSecurityExtension:        false,
		RequiresManagerApproval:    false,
		SchemaVersion:              1,
		SubjectAltRequireDNS:       false,
		SubjectAltRequireDomainDNS: true,
		SubjectAltRequireEmail:     false,
		SubjectAltRequireSPN:       false,
		SubjectAltRequireUPN:       false,
	})
	s.Computer1 = graphTestContext.NewActiveDirectoryComputer("Computer1", domainSid)
	s.Computer2 = graphTestContext.NewActiveDirectoryComputer("Computer2", domainSid)
	s.Computer3 = graphTestContext.NewActiveDirectoryComputer("Computer3", domainSid)
	s.Domain = graphTestContext.NewActiveDirectoryDomain("Domain", domainSid, false, true)
	s.EnterpriseCA = graphTestContext.NewActiveDirectoryEnterpriseCA("EnterpriseCA", domainSid)
	s.Group0 = graphTestContext.NewActiveDirectoryGroup("Group0", domainSid)
	s.Group1 = graphTestContext.NewActiveDirectoryGroup("Group1", domainSid)
	s.Group2 = graphTestContext.NewActiveDirectoryGroup("Group2", domainSid)
	s.Group3 = graphTestContext.NewActiveDirectoryGroup("Group3", domainSid)
	s.Group4 = graphTestContext.NewActiveDirectoryGroup("Group4", domainSid)
	s.IssuancePolicy = graphTestContext.NewActiveDirectoryIssuancePolicy("IssuancePolicy", domainSid, "")
	s.NTAuthStore = graphTestContext.NewActiveDirectoryNTAuthStore("NTAuthStore", domainSid)
	s.RootCA = graphTestContext.NewActiveDirectoryRootCA("RootCA", domainSid)
	s.User1 = graphTestContext.NewActiveDirectoryUser("User1", domainSid)
	s.User2 = graphTestContext.NewActiveDirectoryUser("User2", domainSid)
	s.User3 = graphTestContext.NewActiveDirectoryUser("User3", domainSid)
	s.OU = graphTestContext.NewActiveDirectoryOU("OU", domainSid, false)
	graphTestContext.NewRelationship(s.RootCA, s.Domain, ad.RootCAFor)
	graphTestContext.NewRelationship(s.EnterpriseCA, s.RootCA, ad.IssuedSignedBy)
	graphTestContext.NewRelationship(s.NTAuthStore, s.Domain, ad.NTAuthStoreFor)
	graphTestContext.NewRelationship(s.EnterpriseCA, s.NTAuthStore, ad.TrustedForNTAuth)
	graphTestContext.NewRelationship(s.Group0, s.EnterpriseCA, ad.Enroll)
	graphTestContext.NewRelationship(s.CertTemplate1, s.EnterpriseCA, ad.PublishedTo)
	graphTestContext.NewRelationship(s.Group1, s.CertTemplate1, ad.Enroll)
	graphTestContext.NewRelationship(s.Group1, s.Group0, ad.MemberOf)
	graphTestContext.NewRelationship(s.CertTemplate2, s.EnterpriseCA, ad.PublishedTo)
	graphTestContext.NewRelationship(s.CertTemplate3, s.EnterpriseCA, ad.PublishedTo)
	graphTestContext.NewRelationship(s.Computer1, s.CertTemplate1, ad.Enroll)
	graphTestContext.NewRelationship(s.Computer1, s.Group0, ad.MemberOf)
	graphTestContext.NewRelationship(s.User1, s.CertTemplate1, ad.Enroll)
	graphTestContext.NewRelationship(s.User1, s.Group0, ad.MemberOf)
	graphTestContext.NewRelationship(s.Group2, s.Group0, ad.MemberOf)
	graphTestContext.NewRelationship(s.Computer2, s.Group0, ad.MemberOf)
	graphTestContext.NewRelationship(s.User2, s.Group0, ad.MemberOf)
	graphTestContext.NewRelationship(s.User2, s.CertTemplate2, ad.Enroll)
	graphTestContext.NewRelationship(s.Computer2, s.CertTemplate2, ad.Enroll)
	graphTestContext.NewRelationship(s.Group2, s.CertTemplate2, ad.Enroll)
	graphTestContext.NewRelationship(s.Group3, s.Group0, ad.MemberOf)
	graphTestContext.NewRelationship(s.Computer3, s.Group0, ad.MemberOf)
	graphTestContext.NewRelationship(s.User3, s.Group0, ad.MemberOf)
	graphTestContext.NewRelationship(s.Group3, s.CertTemplate3, ad.Enroll)
	graphTestContext.NewRelationship(s.Computer3, s.CertTemplate3, ad.Enroll)
	graphTestContext.NewRelationship(s.User3, s.CertTemplate3, ad.Enroll)
	graphTestContext.NewRelationship(s.CertTemplate1, s.IssuancePolicy, ad.ExtendedByPolicy)
	graphTestContext.NewRelationship(s.CertTemplate2, s.IssuancePolicy, ad.ExtendedByPolicy)
	graphTestContext.NewRelationship(s.CertTemplate3, s.IssuancePolicy, ad.ExtendedByPolicy)
	graphTestContext.NewRelationship(s.IssuancePolicy, s.Group4, ad.OIDGroupLink)
	graphTestContext.NewRelationship(s.Domain, s.OU, ad.Contains)
	graphTestContext.NewRelationship(s.OU, s.Group4, ad.Contains)
}

type ESC13HarnessECA struct {
	CertTemplate1  *graph.Node
	CertTemplate2  *graph.Node
	CertTemplate3  *graph.Node
	CertTemplate4  *graph.Node
	CertTemplate5  *graph.Node
	Domain1        *graph.Node
	Domain2        *graph.Node
	Domain3        *graph.Node
	Domain4        *graph.Node
	Domain5        *graph.Node
	EnterpriseCA1  *graph.Node
	EnterpriseCA2  *graph.Node
	EnterpriseCA3  *graph.Node
	EnterpriseCA4  *graph.Node
	EnterpriseCA5  *graph.Node
	Group1         *graph.Node
	Group11        *graph.Node
	Group2         *graph.Node
	Group3         *graph.Node
	Group4         *graph.Node
	Group5         *graph.Node
	IssuancePolicy *graph.Node
	NTAuthStore1   *graph.Node
	NTAuthStore2   *graph.Node
	NTAuthStore3   *graph.Node
	NTAuthStore4   *graph.Node
	NTAuthStore5   *graph.Node
	RootCA1        *graph.Node
	RootCA2        *graph.Node
	RootCA3        *graph.Node
	RootCA4        *graph.Node
	RootCA5        *graph.Node
}

func (s *ESC13HarnessECA) Setup(graphTestContext *GraphTestContext) {
	domainSid := RandomDomainSID()
	domainSid2 := RandomDomainSID()
	domainSid3 := RandomDomainSID()
	domainSid4 := RandomDomainSID()
	domainSid5 := RandomDomainSID()
	s.CertTemplate1 = graphTestContext.NewActiveDirectoryCertTemplate("CertTemplate1", domainSid, CertTemplateData{
		ApplicationPolicies:     []string{},
		AuthenticationEnabled:   true,
		AuthorizedSignatures:    0,
		EKUS:                    []string{},
		EnrolleeSuppliesSubject: false,
		NoSecurityExtension:     false,
		RequiresManagerApproval: false,
		SchemaVersion:           1,
		SubjectAltRequireEmail:  false,
		SubjectAltRequireSPN:    false,
		SubjectAltRequireUPN:    false,
	})
	s.CertTemplate2 = graphTestContext.NewActiveDirectoryCertTemplate("CertTemplate2", domainSid, CertTemplateData{
		ApplicationPolicies:     []string{},
		AuthenticationEnabled:   true,
		AuthorizedSignatures:    0,
		EKUS:                    []string{},
		EnrolleeSuppliesSubject: false,
		NoSecurityExtension:     false,
		RequiresManagerApproval: false,
		SchemaVersion:           1,
		SubjectAltRequireEmail:  false,
		SubjectAltRequireSPN:    false,
		SubjectAltRequireUPN:    false,
	})
	s.CertTemplate3 = graphTestContext.NewActiveDirectoryCertTemplate("CertTemplate3", domainSid, CertTemplateData{
		ApplicationPolicies:     []string{},
		AuthenticationEnabled:   true,
		AuthorizedSignatures:    0,
		EKUS:                    []string{},
		EnrolleeSuppliesSubject: false,
		NoSecurityExtension:     false,
		RequiresManagerApproval: false,
		SchemaVersion:           1,
		SubjectAltRequireEmail:  false,
		SubjectAltRequireSPN:    false,
		SubjectAltRequireUPN:    false,
	})
	s.CertTemplate4 = graphTestContext.NewActiveDirectoryCertTemplate("CertTemplate4", domainSid, CertTemplateData{
		ApplicationPolicies:     []string{},
		AuthenticationEnabled:   true,
		AuthorizedSignatures:    0,
		EKUS:                    []string{},
		EnrolleeSuppliesSubject: false,
		NoSecurityExtension:     false,
		RequiresManagerApproval: false,
		SchemaVersion:           1,
		SubjectAltRequireEmail:  false,
		SubjectAltRequireSPN:    false,
		SubjectAltRequireUPN:    false,
	})
	s.CertTemplate5 = graphTestContext.NewActiveDirectoryCertTemplate("CertTemplate5", domainSid, CertTemplateData{
		ApplicationPolicies:     []string{},
		AuthenticationEnabled:   true,
		AuthorizedSignatures:    0,
		EKUS:                    []string{},
		EnrolleeSuppliesSubject: false,
		NoSecurityExtension:     false,
		RequiresManagerApproval: false,
		SchemaVersion:           1,
		SubjectAltRequireEmail:  false,
		SubjectAltRequireSPN:    false,
		SubjectAltRequireUPN:    false,
	})
	s.Domain1 = graphTestContext.NewActiveDirectoryDomain("Domain1", domainSid, false, true)
	s.Domain2 = graphTestContext.NewActiveDirectoryDomain("Domain2", domainSid2, false, true)
	s.Domain3 = graphTestContext.NewActiveDirectoryDomain("Domain3", domainSid3, false, true)
	s.Domain4 = graphTestContext.NewActiveDirectoryDomain("Domain4", domainSid4, false, true)
	s.Domain5 = graphTestContext.NewActiveDirectoryDomain("Domain5", domainSid5, false, true)
	s.EnterpriseCA1 = graphTestContext.NewActiveDirectoryEnterpriseCA("EnterpriseCA1", domainSid)
	s.EnterpriseCA2 = graphTestContext.NewActiveDirectoryEnterpriseCA("EnterpriseCA2", domainSid2)
	s.EnterpriseCA3 = graphTestContext.NewActiveDirectoryEnterpriseCA("EnterpriseCA3", domainSid3)
	s.EnterpriseCA4 = graphTestContext.NewActiveDirectoryEnterpriseCA("EnterpriseCA4", domainSid4)
	s.EnterpriseCA5 = graphTestContext.NewActiveDirectoryEnterpriseCA("EnterpriseCA5", domainSid5)
	s.Group1 = graphTestContext.NewActiveDirectoryGroup("Group1", domainSid)
	s.Group11 = graphTestContext.NewActiveDirectoryGroup("Group11", domainSid)
	s.Group2 = graphTestContext.NewActiveDirectoryGroup("Group2", domainSid2)
	s.Group3 = graphTestContext.NewActiveDirectoryGroup("Group3", domainSid3)
	s.Group4 = graphTestContext.NewActiveDirectoryGroup("Group4", domainSid4)
	s.Group5 = graphTestContext.NewActiveDirectoryGroup("Group5", domainSid5)
	s.IssuancePolicy = graphTestContext.NewActiveDirectoryIssuancePolicy("IssuancePolicy", domainSid, "")
	s.NTAuthStore1 = graphTestContext.NewActiveDirectoryNTAuthStore("NTAuthStore1", domainSid)
	s.NTAuthStore2 = graphTestContext.NewActiveDirectoryNTAuthStore("NTAuthStore2", domainSid2)
	s.NTAuthStore3 = graphTestContext.NewActiveDirectoryNTAuthStore("NTAuthStore3", domainSid3)
	s.NTAuthStore4 = graphTestContext.NewActiveDirectoryNTAuthStore("NTAuthStore4", domainSid4)
	s.NTAuthStore5 = graphTestContext.NewActiveDirectoryNTAuthStore("NTAuthStore5", domainSid5)
	s.RootCA1 = graphTestContext.NewActiveDirectoryRootCA("RootCA1", domainSid)
	s.RootCA2 = graphTestContext.NewActiveDirectoryRootCA("RootCA2", domainSid2)
	s.RootCA3 = graphTestContext.NewActiveDirectoryRootCA("RootCA3", domainSid3)
	s.RootCA4 = graphTestContext.NewActiveDirectoryRootCA("RootCA4", domainSid4)
	s.RootCA5 = graphTestContext.NewActiveDirectoryRootCA("RootCA5", domainSid5)
	graphTestContext.NewRelationship(s.RootCA1, s.Domain1, ad.RootCAFor)
	graphTestContext.NewRelationship(s.NTAuthStore1, s.Domain1, ad.NTAuthStoreFor)
	graphTestContext.NewRelationship(s.CertTemplate1, s.EnterpriseCA1, ad.PublishedTo)
	graphTestContext.NewRelationship(s.EnterpriseCA1, s.RootCA1, ad.IssuedSignedBy)
	graphTestContext.NewRelationship(s.EnterpriseCA1, s.NTAuthStore1, ad.TrustedForNTAuth)
	graphTestContext.NewRelationship(s.Group1, s.EnterpriseCA1, ad.Enroll)
	graphTestContext.NewRelationship(s.Group1, s.CertTemplate1, ad.Enroll)
	graphTestContext.NewRelationship(s.RootCA2, s.Domain2, ad.RootCAFor)
	graphTestContext.NewRelationship(s.NTAuthStore2, s.Domain2, ad.NTAuthStoreFor)
	graphTestContext.NewRelationship(s.CertTemplate2, s.EnterpriseCA2, ad.PublishedTo)
	graphTestContext.NewRelationship(s.EnterpriseCA2, s.RootCA2, ad.IssuedSignedBy)
	graphTestContext.NewRelationship(s.EnterpriseCA2, s.NTAuthStore2, ad.TrustedForNTAuth)
	graphTestContext.NewRelationship(s.Group2, s.CertTemplate2, ad.Enroll)
	graphTestContext.NewRelationship(s.RootCA3, s.Domain3, ad.RootCAFor)
	graphTestContext.NewRelationship(s.NTAuthStore3, s.Domain3, ad.NTAuthStoreFor)
	graphTestContext.NewRelationship(s.CertTemplate3, s.EnterpriseCA3, ad.PublishedTo)
	graphTestContext.NewRelationship(s.EnterpriseCA3, s.RootCA3, ad.IssuedSignedBy)
	graphTestContext.NewRelationship(s.Group3, s.EnterpriseCA3, ad.Enroll)
	graphTestContext.NewRelationship(s.Group3, s.CertTemplate3, ad.Enroll)
	graphTestContext.NewRelationship(s.RootCA4, s.Domain4, ad.RootCAFor)
	graphTestContext.NewRelationship(s.NTAuthStore4, s.Domain4, ad.NTAuthStoreFor)
	graphTestContext.NewRelationship(s.CertTemplate4, s.EnterpriseCA4, ad.PublishedTo)
	graphTestContext.NewRelationship(s.EnterpriseCA4, s.NTAuthStore4, ad.TrustedForNTAuth)
	graphTestContext.NewRelationship(s.Group4, s.EnterpriseCA4, ad.Enroll)
	graphTestContext.NewRelationship(s.Group4, s.CertTemplate4, ad.Enroll)
	graphTestContext.NewRelationship(s.RootCA5, s.Domain5, ad.RootCAFor)
	graphTestContext.NewRelationship(s.NTAuthStore5, s.Domain5, ad.NTAuthStoreFor)
	graphTestContext.NewRelationship(s.EnterpriseCA5, s.RootCA5, ad.IssuedSignedBy)
	graphTestContext.NewRelationship(s.EnterpriseCA5, s.NTAuthStore5, ad.TrustedForNTAuth)
	graphTestContext.NewRelationship(s.Group5, s.EnterpriseCA5, ad.Enroll)
	graphTestContext.NewRelationship(s.Group5, s.CertTemplate5, ad.Enroll)
	graphTestContext.NewRelationship(s.CertTemplate1, s.IssuancePolicy, ad.ExtendedByPolicy)
	graphTestContext.NewRelationship(s.IssuancePolicy, s.Group11, ad.OIDGroupLink)
	graphTestContext.NewRelationship(s.CertTemplate2, s.IssuancePolicy, ad.ExtendedByPolicy)
	graphTestContext.NewRelationship(s.CertTemplate3, s.IssuancePolicy, ad.ExtendedByPolicy)
	graphTestContext.NewRelationship(s.CertTemplate4, s.IssuancePolicy, ad.ExtendedByPolicy)
	graphTestContext.NewRelationship(s.CertTemplate5, s.IssuancePolicy, ad.ExtendedByPolicy)
	graphTestContext.NewRelationship(s.Domain1, s.Group11, ad.Contains)
	graphTestContext.NewRelationship(s.Domain2, s.Group11, ad.Contains)
	graphTestContext.NewRelationship(s.Domain3, s.Group11, ad.Contains)
	graphTestContext.NewRelationship(s.Domain4, s.Group11, ad.Contains)
	graphTestContext.NewRelationship(s.Domain5, s.Group11, ad.Contains)
}

type AZAddSecretHarness struct {
	AZApp              *graph.Node
	AZServicePrincipal *graph.Node
	AZTenant           *graph.Node
	AppAdminRole       *graph.Node
	CloudAppAdminRole  *graph.Node
}

func (s *AZAddSecretHarness) Setup(graphTestContext *GraphTestContext) {
	tenantID := RandomObjectID(graphTestContext.testCtx)
	s.AZTenant = graphTestContext.NewAzureTenant(tenantID)

	s.AZApp = graphTestContext.NewAzureApplication("AZApp", RandomObjectID(graphTestContext.testCtx), tenantID)
	s.AZServicePrincipal = graphTestContext.NewAzureServicePrincipal("AZServicePrincipal", RandomObjectID(graphTestContext.testCtx), tenantID)

	s.AppAdminRole = graphTestContext.NewAzureRole("AppAdminRole", RandomObjectID(graphTestContext.testCtx), azure.ApplicationAdministratorRole, tenantID)
	s.CloudAppAdminRole = graphTestContext.NewAzureRole("CloudAppAdminRole", RandomObjectID(graphTestContext.testCtx), azure.CloudApplicationAdministratorRole, tenantID)

	graphTestContext.NewRelationship(s.AZTenant, s.AZApp, azure.Contains)
	graphTestContext.NewRelationship(s.AZTenant, s.AZServicePrincipal, azure.Contains)
	graphTestContext.NewRelationship(s.AZTenant, s.AppAdminRole, azure.Contains)
	graphTestContext.NewRelationship(s.AZTenant, s.CloudAppAdminRole, azure.Contains)
}

type ExtendedByPolicyHarness struct {
	IssuancePolicy0 *graph.Node
	IssuancePolicy1 *graph.Node
	IssuancePolicy2 *graph.Node
	IssuancePolicy3 *graph.Node
	IssuancePolicy4 *graph.Node

	CertTemplate1 *graph.Node
	CertTemplate2 *graph.Node
	CertTemplate3 *graph.Node
	CertTemplate4 *graph.Node

	Domain *graph.Node
}

func (s *ExtendedByPolicyHarness) Setup(graphTestContext *GraphTestContext) {
	domainSid := RandomDomainSID()

	certTemplateOIDs := []string{}
	for i := 0; i < 5; i++ {
		certTemplateOIDs = append(certTemplateOIDs, RandomObjectID(graphTestContext.testCtx))
	}

	s.IssuancePolicy0 = graphTestContext.NewActiveDirectoryIssuancePolicy("IssuancePolicy0", domainSid, certTemplateOIDs[0])
	s.IssuancePolicy1 = graphTestContext.NewActiveDirectoryIssuancePolicy("IssuancePolicy1", domainSid, certTemplateOIDs[1])
	s.IssuancePolicy2 = graphTestContext.NewActiveDirectoryIssuancePolicy("IssuancePolicy2", domainSid, certTemplateOIDs[2])
	s.IssuancePolicy3 = graphTestContext.NewActiveDirectoryIssuancePolicy("IssuancePolicy3", domainSid, certTemplateOIDs[3])
	s.IssuancePolicy4 = graphTestContext.NewActiveDirectoryIssuancePolicy("IssuancePolicy4", RandomDomainSID(), certTemplateOIDs[4])

	s.CertTemplate1 = graphTestContext.NewActiveDirectoryCertTemplate("CertTemplate1", domainSid, CertTemplateData{
		ApplicationPolicies:     []string{},
		AuthenticationEnabled:   true,
		AuthorizedSignatures:    1,
		CertificatePolicy:       []string{certTemplateOIDs[0], certTemplateOIDs[1]},
		EKUS:                    []string{},
		EnrolleeSuppliesSubject: true,
		NoSecurityExtension:     false,
		RequiresManagerApproval: false,
		SchemaVersion:           1,
		SubjectAltRequireSPN:    false,
		SubjectAltRequireUPN:    false,
	})
	s.CertTemplate2 = graphTestContext.NewActiveDirectoryCertTemplate("CertTemplate2", domainSid, CertTemplateData{
		ApplicationPolicies:     []string{},
		AuthenticationEnabled:   false,
		AuthorizedSignatures:    1,
		CertificatePolicy:       []string{certTemplateOIDs[0], certTemplateOIDs[2]},
		EKUS:                    []string{},
		EnrolleeSuppliesSubject: true,
		NoSecurityExtension:     false,
		RequiresManagerApproval: false,
		SchemaVersion:           1,
		SubjectAltRequireSPN:    false,
		SubjectAltRequireUPN:    false,
	})
	s.CertTemplate3 = graphTestContext.NewActiveDirectoryCertTemplate("CertTemplate3", domainSid, CertTemplateData{
		ApplicationPolicies:     []string{},
		AuthenticationEnabled:   true,
		AuthorizedSignatures:    1,
		CertificatePolicy:       []string{certTemplateOIDs[3]},
		EKUS:                    []string{},
		EnrolleeSuppliesSubject: true,
		NoSecurityExtension:     false,
		RequiresManagerApproval: false,
		SchemaVersion:           2,
		SubjectAltRequireSPN:    false,
		SubjectAltRequireUPN:    false,
	})
	s.CertTemplate4 = graphTestContext.NewActiveDirectoryCertTemplate("CertTemplate4", domainSid, CertTemplateData{
		ApplicationPolicies:     []string{},
		AuthenticationEnabled:   true,
		AuthorizedSignatures:    0,
		CertificatePolicy:       []string{certTemplateOIDs[4]},
		EKUS:                    []string{},
		EnrolleeSuppliesSubject: true,
		NoSecurityExtension:     false,
		RequiresManagerApproval: false,
		SchemaVersion:           2,
		SubjectAltRequireSPN:    false,
		SubjectAltRequireUPN:    false,
	})

	s.Domain = graphTestContext.NewActiveDirectoryDomain("Domain", domainSid, false, true)
>>>>>>> 1ffb78a7
}

type HarnessDetails struct {
	RDP                                             RDPHarness
	RDPB                                            RDPHarness2
	GPOEnforcement                                  GPOEnforcementHarness
	Session                                         SessionHarness
	LocalGroupSQL                                   LocalGroupHarness
	OutboundControl                                 OutboundControlHarness
	InboundControl                                  InboundControlHarness
	AssetGroupComboNodeHarness                      AssetGroupComboNodeHarness
	OUHarness                                       OUContainedHarness
	MembershipHarness                               MembershipHarness
	ForeignHarness                                  ForeignDomainHarness
	TrustDCSync                                     TrustDCSyncHarness
	Completeness                                    CompletenessHarness
	AZBaseHarness                                   AZBaseHarness
	AZGroupMembership                               AZGroupMembershipHarness
	AZManagementGroup                               AZManagementGroupHarness
	AZEntityPanelHarness                            AZEntityPanelHarness
	AZMGApplicationReadWriteAllHarness              AZMGApplicationReadWriteAllHarness
	AZMGAppRoleManagementReadWriteAllHarness        AZMGAppRoleManagementReadWriteAllHarness
	AZMGDirectoryReadWriteAllHarness                AZMGDirectoryReadWriteAllHarness
	AZMGGroupReadWriteAllHarness                    AZMGGroupReadWriteAllHarness
	AZMGGroupMemberReadWriteAllHarness              AZMGGroupMemberReadWriteAllHarness
	AZMGRoleManagementReadWriteDirectoryHarness     AZMGRoleManagementReadWriteDirectoryHarness
	AZMGServicePrincipalEndpointReadWriteAllHarness AZMGServicePrincipalEndpointReadWriteAllHarness
	RootADHarness                                   RootADHarness
	SearchHarness                                   SearchHarness
	ShortcutHarness                                 ShortcutHarness
	ADCSESC1Harness                                 ADCSESC1Harness
	EnrollOnBehalfOfHarnessOne                      EnrollOnBehalfOfHarnessOne
	EnrollOnBehalfOfHarnessTwo                      EnrollOnBehalfOfHarnessTwo
	ADCSGoldenCertHarness                           ADCSGoldenCertHarness
	IssuedSignedByHarness                           IssuedSignedByHarness
	WeakCertBindingAndUPNCertMappingHarness         WeakCertBindingAndUPNCertMappingHarness
	TrustedForNTAuthHarness                         TrustedForNTAuthHarness
	NumCollectedActiveDirectoryDomains              int
	AZInboundControlHarness                         AZInboundControlHarness
	ExtendedByPolicyHarness                         ExtendedByPolicyHarness
	ESC3Harness1                                    ESC3Harness1
	ESC3Harness2                                    ESC3Harness2
	ESC3Harness3                                    ESC3Harness3
	ESC6aHarnessPrincipalEdges                      ESC6aHarnessPrincipalEdges
	ESC6aHarnessECA                                 ESC6aHarnessECA
	ESC6aHarnessTemplate1                           ESC6aHarnessTemplate1
	ESC6aHarnessTemplate2                           ESC6aHarnessTemplate2
	ESC9aPrincipalHarness                           ESC9aPrincipalHarness
	ESC9aHarness1                                   ESC9aHarness1
	ESC9aHarness2                                   ESC9aHarness2
	ESC9aHarnessVictim                              ESC9aHarnessVictim
	ESC9aHarnessECA                                 ESC9aHarnessECA
	ESC9bPrincipalHarness                           ESC9bPrincipalHarness
	ESC9bHarness1                                   ESC9bHarness1
	ESC9bHarness2                                   ESC9bHarness2
	ESC9bHarnessVictim                              ESC9bHarnessVictim
	ESC9bHarnessECA                                 ESC9bHarnessECA
	ESC10aPrincipalHarness                          ESC10aPrincipalHarness
	ESC10aHarness1                                  ESC10aHarness1
	ESC10aHarness2                                  ESC10aHarness2
	ESC10aHarnessECA                                ESC10aHarnessECA
	ESC10aHarnessVictim                             ESC10aHarnessVictim
	ESC10bPrincipalHarness                          ESC10bPrincipalHarness
	ESC10bHarness1                                  ESC10bHarness1
	ESC10bHarness2                                  ESC10bHarness2
	ESC10bHarnessECA                                ESC10bHarnessECA
	ESC10bHarnessVictim                             ESC10bHarnessVictim
	ESC6bTemplate1Harness                           ESC6bTemplate1Harness
	ESC6bECAHarness                                 ESC6bECAHarness
	ESC6bPrincipalEdgesHarness                      ESC6bPrincipalEdgesHarness
	ESC6bTemplate2Harness                           ESC6bTemplate2Harness
	ESC4Template1                                   ESC4Template1
	ESC4Template2                                   ESC4Template2
	ESC4Template3                                   ESC4Template3
	ESC4Template4                                   ESC4Template4
	ESC4ECA                                         ESC4ECA
<<<<<<< HEAD
	DBMigrateHarness                                DBMigrateHarness
=======
	ESC13Harness1                                   ESC13Harness1
	ESC13Harness2                                   ESC13Harness2
	ESC13HarnessECA                                 ESC13HarnessECA
>>>>>>> 1ffb78a7
}<|MERGE_RESOLUTION|>--- conflicted
+++ resolved
@@ -6289,7 +6289,6 @@
 	graphTestContext.NewRelationship(s.Computer7, s.CertTemplate7, ad.GenericAll)
 }
 
-<<<<<<< HEAD
 // Use this alias to set our custom test property in the harness
 type Property string
 
@@ -6331,7 +6330,8 @@
 	s.MemberOf1 = graphTestContext.NewRelationship(s.User1, s.Group1, ad.MemberOf, graph.AsProperties(graph.PropertyMap{
 		s.TestID: RandomObjectID(graphTestContext.testCtx),
 	}))
-=======
+}
+
 type ESC13Harness1 struct {
 	CertTemplate1  *graph.Node
 	CertTemplate2  *graph.Node
@@ -6865,7 +6865,6 @@
 	})
 
 	s.Domain = graphTestContext.NewActiveDirectoryDomain("Domain", domainSid, false, true)
->>>>>>> 1ffb78a7
 }
 
 type HarnessDetails struct {
@@ -6942,11 +6941,8 @@
 	ESC4Template3                                   ESC4Template3
 	ESC4Template4                                   ESC4Template4
 	ESC4ECA                                         ESC4ECA
-<<<<<<< HEAD
 	DBMigrateHarness                                DBMigrateHarness
-=======
 	ESC13Harness1                                   ESC13Harness1
 	ESC13Harness2                                   ESC13Harness2
 	ESC13HarnessECA                                 ESC13HarnessECA
->>>>>>> 1ffb78a7
 }