--- conflicted
+++ resolved
@@ -158,27 +158,15 @@
 func TagActiveDirectoryTierZero(ctx context.Context, db database.Database, graphDB graph.Database) error {
 	defer log.Measure(log.LevelInfo, "Finished tagging Active Directory Tier Zero")()
 
-<<<<<<< HEAD
-	autoTagMembersFlag, err := db.GetFlagByKey(ctx, appcfg.FeatureAutoTagT0ADMembers)
-	if err != nil {
-		log.Errorf("error getting AutoTagT0ADMembers feature flag: %w", err)
-		return err
-	}
-
-	if domains, err := adAnalysis.FetchAllDomains(ctx, graphDB); err != nil {
+	if autoTagT0ParentObjectsFlag, err := db.GetFlagByKey(ctx, appcfg.FeatureAutoTagT0ParentObjects); err != nil {
+		return err
+	} else if autoTagMembersFlag, err := db.GetFlagByKey(ctx, appcfg.FeatureAutoTagT0ADMembers); err != nil {
+		return err
+	} else if domains, err := adAnalysis.FetchAllDomains(ctx, graphDB); err != nil {
 		return err
 	} else {
 		for _, domain := range domains {
-			if roots, err := adAnalysis.FetchActiveDirectoryTierZeroRoots(ctx, graphDB, domain, autoTagMembersFlag.Enabled); err != nil {
-=======
-	if autoTagT0ParentObjectsFlag, err := db.GetFlagByKey(ctx, appcfg.FeatureAutoTagT0ParentObjects); err != nil {
-		return err
-	} else if domains, err := adAnalysis.FetchAllDomains(ctx, graphDB); err != nil {
-		return err
-	} else {
-		for _, domain := range domains {
-			if roots, err := adAnalysis.FetchActiveDirectoryTierZeroRoots(ctx, graphDB, domain, autoTagT0ParentObjectsFlag.Enabled); err != nil {
->>>>>>> e88dad44
+			if roots, err := adAnalysis.FetchActiveDirectoryTierZeroRoots(ctx, graphDB, domain, autoTagT0ParentObjectsFlag.Enabled, autoTagMembersFlag.Enabled); err != nil {
 				return err
 			} else {
 				properties := graph.NewProperties()
