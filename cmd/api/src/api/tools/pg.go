--- conflicted
+++ resolved
@@ -229,14 +229,7 @@
 }
 
 func (s *PGMigrator) SwitchPostgreSQL(response http.ResponseWriter, request *http.Request) {
-<<<<<<< HEAD
 	if pgDB, err := s.OpenPostgresGraphConnection(); err != nil {
-=======
-	if pgDB, err := dawgs.Open(s.serverCtx, pg.DriverName, dawgs.Config{
-		GraphQueryMemoryLimit: size.Gibibyte,
-		DriverCfg:             s.cfg.Database.PostgreSQLConnectionString(),
-	}); err != nil {
->>>>>>> 70c0f1d3
 		api.WriteJSONResponse(request.Context(), map[string]any{
 			"error": fmt.Errorf("failed connecting to PostgreSQL: %w", err),
 		}, http.StatusInternalServerError, response)
@@ -253,14 +246,7 @@
 }
 
 func (s *PGMigrator) SwitchNeo4j(response http.ResponseWriter, request *http.Request) {
-<<<<<<< HEAD
 	if neo4jDB, err := s.OpenNeo4jGraphConnection(); err != nil {
-=======
-	if neo4jDB, err := dawgs.Open(s.serverCtx, neo4j.DriverName, dawgs.Config{
-		GraphQueryMemoryLimit: size.Gibibyte,
-		DriverCfg:             s.cfg.Neo4J.Neo4jConnectionString(),
-	}); err != nil {
->>>>>>> 70c0f1d3
 		api.WriteJSONResponse(request.Context(), map[string]any{
 			"error": fmt.Errorf("failed connecting to Neo4j: %w", err),
 		}, http.StatusInternalServerError, response)
@@ -279,21 +265,9 @@
 func (s *PGMigrator) StartMigration() error {
 	if err := s.advanceState(StateMigrating, StateIdle); err != nil {
 		return fmt.Errorf("database migration state error: %w", err)
-<<<<<<< HEAD
 	} else if neo4jDB, err := s.OpenNeo4jGraphConnection(); err != nil {
 		return fmt.Errorf("failed connecting to Neo4j: %w", err)
 	} else if pgDB, err := s.OpenPostgresGraphConnection(); err != nil {
-=======
-	} else if neo4jDB, err := dawgs.Open(s.serverCtx, neo4j.DriverName, dawgs.Config{
-		GraphQueryMemoryLimit: size.Gibibyte,
-		DriverCfg:             s.cfg.Neo4J.Neo4jConnectionString(),
-	}); err != nil {
-		return fmt.Errorf("failed connecting to Neo4j: %w", err)
-	} else if pgDB, err := dawgs.Open(s.serverCtx, pg.DriverName, dawgs.Config{
-		GraphQueryMemoryLimit: size.Gibibyte,
-		DriverCfg:             s.cfg.Database.PostgreSQLConnectionString(),
-	}); err != nil {
->>>>>>> 70c0f1d3
 		return fmt.Errorf("failed connecting to PostgreSQL: %w", err)
 	} else {
 		log.Infof("Dispatching live migration from Neo4j to PostgreSQL")
@@ -365,14 +339,14 @@
 
 func (s *PGMigrator) OpenPostgresGraphConnection() (graph.Database, error) {
 	return dawgs.Open(s.ServerCtx, pg.DriverName, dawgs.Config{
-		TraversalMemoryLimit: size.Gibibyte,
-		DriverCfg:            s.Cfg.Database.PostgreSQLConnectionString(),
+		GraphQueryMemoryLimit: size.Gibibyte,
+		DriverCfg:             s.Cfg.Database.PostgreSQLConnectionString(),
 	})
 }
 
 func (s *PGMigrator) OpenNeo4jGraphConnection() (graph.Database, error) {
 	return dawgs.Open(s.ServerCtx, neo4j.DriverName, dawgs.Config{
-		TraversalMemoryLimit: size.Gibibyte,
-		DriverCfg:            s.Cfg.Neo4J.Neo4jConnectionString(),
+		GraphQueryMemoryLimit: size.Gibibyte,
+		DriverCfg:             s.Cfg.Neo4J.Neo4jConnectionString(),
 	})
 }