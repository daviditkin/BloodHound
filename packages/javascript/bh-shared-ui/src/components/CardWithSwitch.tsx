// Copyright 2024 Specter Ops, Inc.
//
// Licensed under the Apache License, Version 2.0
// you may not use this file except in compliance with the License.
// You may obtain a copy of the License at
//
//     http://www.apache.org/licenses/LICENSE-2.0
//
// Unless required by applicable law or agreed to in writing, software
// distributed under the License is distributed on an "AS IS" BASIS,
// WITHOUT WARRANTIES OR CONDITIONS OF ANY KIND, either express or implied.
// See the License for the specific language governing permissions and
// limitations under the License.
//
// SPDX-License-Identifier: Apache-2.0

import { FC, ReactNode } from 'react';
import { Paper, Box, Typography, useTheme } from '@mui/material';
import { addOpacityToHex } from '../utils/colors';
import { Switch } from '@bloodhoundenterprise/doodleui';

type CardWithSwitchProps = {
    title: string;
    description?: string;
    isEnabled: boolean;
    children?: ReactNode;
    onSwitchChange: () => void;
};

const CardWithSwitch: FC<CardWithSwitchProps> = ({ title, description, isEnabled, onSwitchChange, children }) => {
    const theme = useTheme();

    const enabledStyles = {
        background: theme.palette.background.paper,
        borderColor: 'transparent',
    };
    const disabledStyles = {
        background: addOpacityToHex(theme.palette.background.paper, 30),
        borderColor: theme.palette.neutral.tertiary,
        boxShadow: 'none',
    };

    return (
<<<<<<< HEAD
        <Paper sx={{ padding: 2 }}>
            <Box sx={{ display: 'flex', justifyContent: 'space-between', marginBottom: '16px' }}>
=======
        <Paper
            sx={{
                padding: 2,
                borderWidth: '1px',
                borderStyle: 'solid',
                borderRadius: '8px',
                ...(isEnabled ? enabledStyles : disabledStyles),
            }}>
            <Box sx={{ display: 'flex', justifyContent: 'space-between', marginBottom: '12px' }}>
>>>>>>> 4ab429a9
                <Typography variant='h4'>{title}</Typography>
                <Switch label={isEnabled ? 'On' : 'Off'} checked={isEnabled} onCheckedChange={onSwitchChange}></Switch>
            </Box>
            {children || <Typography>{description}</Typography>}
        </Paper>
    );
};

export default CardWithSwitch;<|MERGE_RESOLUTION|>--- conflicted
+++ resolved
@@ -41,10 +41,6 @@
     };
 
     return (
-<<<<<<< HEAD
-        <Paper sx={{ padding: 2 }}>
-            <Box sx={{ display: 'flex', justifyContent: 'space-between', marginBottom: '16px' }}>
-=======
         <Paper
             sx={{
                 padding: 2,
@@ -53,8 +49,7 @@
                 borderRadius: '8px',
                 ...(isEnabled ? enabledStyles : disabledStyles),
             }}>
-            <Box sx={{ display: 'flex', justifyContent: 'space-between', marginBottom: '12px' }}>
->>>>>>> 4ab429a9
+            <Box sx={{ display: 'flex', justifyContent: 'space-between', marginBottom: '16px' }}>
                 <Typography variant='h4'>{title}</Typography>
                 <Switch label={isEnabled ? 'On' : 'Off'} checked={isEnabled} onCheckedChange={onSwitchChange}></Switch>
             </Box>
